﻿// Copyright (c) Microsoft.  All Rights Reserved.  Licensed under the Apache License, Version 2.0.  See License.txt in the project root for license information.
using System;
using System.Collections.Generic;
using System.Collections.Immutable;
using System.Composition;
using System.Linq;
using System.Threading;
using System.Threading.Tasks;
using Microsoft.CodeAnalysis;
using Microsoft.CodeAnalysis.CodeFixes;
using Microsoft.CodeAnalysis.CodeActions;
using Microsoft.CodeAnalysis.CSharp;
using Microsoft.CodeAnalysis.CSharp.Syntax;
using Microsoft.CodeAnalysis.Rename;
using Microsoft.CodeAnalysis.Text;
using Microsoft.CodeAnalysis.Editing;

namespace MetaCompilation
{
    [ExportCodeFixProvider(LanguageNames.CSharp, Name = nameof(MetaCompilationCodeFixProvider)), Shared]
    public class MetaCompilationCodeFixProvider : CodeFixProvider
    {
        public const string MessagePrefix = "T: ";

        public override ImmutableArray<string> FixableDiagnosticIds
        {
            get
            {
                return ImmutableArray.Create(MetaCompilationAnalyzer.MissingId,
                                             MetaCompilationAnalyzer.MissingInit,
                                             MetaCompilationAnalyzer.MissingRegisterStatement,
                                             MetaCompilationAnalyzer.TooManyInitStatements,
                                             MetaCompilationAnalyzer.IncorrectInitSig,
                                             MetaCompilationAnalyzer.InvalidStatement,
                                             MetaCompilationAnalyzer.MissingAnalysisMethod,
                                             MetaCompilationAnalyzer.IncorrectAnalysisAccessibility,
                                             MetaCompilationAnalyzer.IncorrectAnalysisParameter,
                                             MetaCompilationAnalyzer.IncorrectAnalysisReturnType,
                                             MetaCompilationAnalyzer.IncorrectSigSuppDiag,
                                             MetaCompilationAnalyzer.MissingAccessor,
                                             MetaCompilationAnalyzer.TooManyAccessors,
                                             MetaCompilationAnalyzer.IncorrectAccessorReturn,
                                             MetaCompilationAnalyzer.SuppDiagReturnValue,
                                             MetaCompilationAnalyzer.SupportedRules,
                                             MetaCompilationAnalyzer.IdDeclTypeError,
                                             MetaCompilationAnalyzer.MissingIdDeclaration,
                                             MetaCompilationAnalyzer.DefaultSeverityError,
                                             MetaCompilationAnalyzer.EnabledByDefaultError,
                                             MetaCompilationAnalyzer.InternalAndStaticError,
                                             MetaCompilationAnalyzer.MissingRule,
                                             MetaCompilationAnalyzer.IfStatementMissing,
                                             MetaCompilationAnalyzer.IfStatementIncorrect,
                                             MetaCompilationAnalyzer.IfKeywordMissing,
                                             MetaCompilationAnalyzer.IfKeywordIncorrect,
                                             MetaCompilationAnalyzer.TrailingTriviaCheckMissing,
                                             MetaCompilationAnalyzer.TrailingTriviaCheckIncorrect,
                                             MetaCompilationAnalyzer.TrailingTriviaVarMissing,
                                             MetaCompilationAnalyzer.TrailingTriviaVarIncorrect,
                                             MetaCompilationAnalyzer.WhitespaceCheckMissing,
                                             MetaCompilationAnalyzer.WhitespaceCheckIncorrect,
                                             MetaCompilationAnalyzer.ReturnStatementMissing,
                                             MetaCompilationAnalyzer.ReturnStatementIncorrect,
                                             MetaCompilationAnalyzer.OpenParenIncorrect,
                                             MetaCompilationAnalyzer.OpenParenMissing,
                                             MetaCompilationAnalyzer.StartSpanIncorrect,
                                             MetaCompilationAnalyzer.StartSpanMissing,
                                             MetaCompilationAnalyzer.EndSpanIncorrect,
                                             MetaCompilationAnalyzer.EndSpanMissing,
                                             MetaCompilationAnalyzer.SpanIncorrect,
                                             MetaCompilationAnalyzer.SpanMissing,
                                             MetaCompilationAnalyzer.LocationIncorrect,
                                             MetaCompilationAnalyzer.LocationMissing,
                                             MetaCompilationAnalyzer.DiagnosticMissing,
                                             MetaCompilationAnalyzer.DiagnosticIncorrect,
                                             MetaCompilationAnalyzer.DiagnosticReportIncorrect,
                                             MetaCompilationAnalyzer.DiagnosticReportMissing,
                                             MetaCompilationAnalyzer.TrailingTriviaKindCheckMissing,
                                             MetaCompilationAnalyzer.TrailingTriviaKindCheckIncorrect,
                                             MetaCompilationAnalyzer.MissingSuppDiag,
                                             MetaCompilationAnalyzer.IncorrectKind,
                                             MetaCompilationAnalyzer.IncorrectRegister,
                                             MetaCompilationAnalyzer.IncorrectArguments,
                                             MetaCompilationAnalyzer.TrailingTriviaCountMissing,
                                             MetaCompilationAnalyzer.TrailingTriviaCountIncorrect,
                                             MetaCompilationAnalyzer.IdStringLiteral);
            }
        }

        public sealed override FixAllProvider GetFixAllProvider()
        {
            return WellKnownFixAllProviders.BatchFixer;
        }

        public sealed override async Task RegisterCodeFixesAsync(CodeFixContext context)
        {
            SyntaxNode root = await context.Document.GetSyntaxRootAsync(context.CancellationToken).ConfigureAwait(false);

            foreach (Diagnostic diagnostic in context.Diagnostics)
            {
                TextSpan diagnosticSpan = diagnostic.Location.SourceSpan;

                switch (diagnostic.Id)
                {
                    case MetaCompilationAnalyzer.MissingId:
                        IEnumerable<ClassDeclarationSyntax> idDeclarations = root.FindToken(diagnosticSpan.Start).Parent.AncestorsAndSelf().OfType<ClassDeclarationSyntax>();
                        if (idDeclarations.Count() != 0)
                        {
                            ClassDeclarationSyntax declaration = idDeclarations.First();
                            context.RegisterCodeFix(CodeAction.Create(MessagePrefix + "Give the diagnostic a unique string ID distinguishing it from other diagnostics", c => MissingIdAsync(context.Document, declaration, c), "Give the diagnostic a unique string ID distinguishing it from other diagnostics"), diagnostic);
                        }
                        break;
                    case MetaCompilationAnalyzer.MissingInit:
                        IEnumerable<ClassDeclarationSyntax> initDeclarations = root.FindToken(diagnosticSpan.Start).Parent.AncestorsAndSelf().OfType<ClassDeclarationSyntax>();
                        if (initDeclarations.Count() != 0)
                        {
                            ClassDeclarationSyntax declaration = initDeclarations.First();
                            context.RegisterCodeFix(CodeAction.Create(MessagePrefix + "Insert the missing Initialize method", c => MissingInitAsync(context.Document, declaration, c), "Insert the missing Initialize method"), diagnostic);
                        }
                        break;
                    case MetaCompilationAnalyzer.MissingRegisterStatement:
                        IEnumerable<MethodDeclarationSyntax> registerDeclarations = root.FindToken(diagnosticSpan.Start).Parent.AncestorsAndSelf().OfType<MethodDeclarationSyntax>();
                        if (registerDeclarations.Count() != 0)
                        {
                            MethodDeclarationSyntax declaration = registerDeclarations.First();
                            context.RegisterCodeFix(CodeAction.Create(MessagePrefix + "Register an action to analyze code when changes occur", c => MissingRegisterAsync(context.Document, declaration, c), "Register an action to analyze code when changes occur"), diagnostic);
                        }
                        break;
                    case MetaCompilationAnalyzer.TooManyInitStatements:
                        IEnumerable<MethodDeclarationSyntax> manyDeclarations = root.FindToken(diagnosticSpan.Start).Parent.AncestorsAndSelf().OfType<MethodDeclarationSyntax>();
                        if (manyDeclarations.Count() != 0)
                        {
                            MethodDeclarationSyntax declaration = manyDeclarations.First();
                            context.RegisterCodeFix(CodeAction.Create(MessagePrefix + "Remove multiple registered actions from the Initialize method", c => MultipleStatementsAsync(context.Document, declaration, c), "Remove multiple registered actions from the Initialize method"), diagnostic);
                        }
                        break;
                    case MetaCompilationAnalyzer.InvalidStatement:
                        IEnumerable<StatementSyntax> invalidDeclarations = root.FindToken(diagnosticSpan.Start).Parent.AncestorsAndSelf().OfType<StatementSyntax>();
                        if (invalidDeclarations.Count() != 0)
                        {
                            StatementSyntax declaration = invalidDeclarations.First();
                            context.RegisterCodeFix(CodeAction.Create(MessagePrefix + "Remove invalid statements from the Initialize method", c => InvalidStatementAsync(context.Document, declaration, c), "Remove invalid statements from the Initialize method"), diagnostic);
                        }
                        break;
                    case MetaCompilationAnalyzer.MissingAnalysisMethod:
                        IEnumerable<MethodDeclarationSyntax> analysisDeclarations = root.FindToken(diagnosticSpan.Start).Parent.AncestorsAndSelf().OfType<MethodDeclarationSyntax>();
                        if (analysisDeclarations.Count() != 0)
                        {
                            MethodDeclarationSyntax declaration = analysisDeclarations.First();
                            context.RegisterCodeFix(CodeAction.Create(MessagePrefix + "Generate the method called by actions registered in Initialize", c => MissingAnalysisMethodAsync(context.Document, declaration, c), "Generate the method called by actions registered in Initialize"), diagnostic);
                        }
                        break;
                    case MetaCompilationAnalyzer.IncorrectAnalysisAccessibility:
                        IEnumerable<MethodDeclarationSyntax> incorrectDeclarations = root.FindToken(diagnosticSpan.Start).Parent.AncestorsAndSelf().OfType<MethodDeclarationSyntax>();
                        if (incorrectDeclarations.Count() != 0)
                        {
                            MethodDeclarationSyntax declaration = incorrectDeclarations.First();
                            context.RegisterCodeFix(CodeAction.Create(MessagePrefix + "Add the private keyword to this method", c => IncorrectAnalysisAccessibilityAsync(context.Document, declaration, c), "Add the private keyword to this method"), diagnostic);
                        }
                        break;
                    case MetaCompilationAnalyzer.IncorrectAnalysisReturnType:
                        IEnumerable<MethodDeclarationSyntax> returnDeclarations = root.FindToken(diagnosticSpan.Start).Parent.AncestorsAndSelf().OfType<MethodDeclarationSyntax>();
                        if (returnDeclarations.Count() != 0)
                        {
                            MethodDeclarationSyntax declaration = returnDeclarations.First();
                            context.RegisterCodeFix(CodeAction.Create(MessagePrefix + "Declare a void return type for this method", c => IncorrectAnalysisReturnTypeAsync(context.Document, declaration, c), "Declare a void return type for this method"), diagnostic);
                        }
                        break;
                    case MetaCompilationAnalyzer.IncorrectAnalysisParameter:
                        IEnumerable<MethodDeclarationSyntax> parameterDeclarations = root.FindToken(diagnosticSpan.Start).Parent.AncestorsAndSelf().OfType<MethodDeclarationSyntax>();
                        if (parameterDeclarations.Count() != 0)
                        {
                            MethodDeclarationSyntax declaration = parameterDeclarations.First();
                            context.RegisterCodeFix(CodeAction.Create(MessagePrefix + "Have this method take one parameter of type SyntaxNodeAnalysisContext", c => IncorrectAnalysisParameterAsync(context.Document, declaration, c), "Have this method take one parameter of type SyntaxNodeAnalysisContext"), diagnostic);
                        }
                        break;
                    case MetaCompilationAnalyzer.InternalAndStaticError:
                        IEnumerable<FieldDeclarationSyntax> internalDeclarations = root.FindToken(diagnosticSpan.Start).Parent.AncestorsAndSelf().OfType<FieldDeclarationSyntax>();
                        if (internalDeclarations.Count() != 0)
                        {
                            FieldDeclarationSyntax declaration = internalDeclarations.First();
                            context.RegisterCodeFix(CodeAction.Create(MessagePrefix + "Make the DiagnosticDescriptor rule both internal and static", c => InternalStaticAsync(context.Document, declaration, c), "Make the DiagnosticDescriptor rule both internal and static"), diagnostic);
                        }
                        break;
                    case MetaCompilationAnalyzer.EnabledByDefaultError:
                        IEnumerable<ArgumentSyntax> enabledDeclarations = root.FindToken(diagnosticSpan.Start).Parent.AncestorsAndSelf().OfType<ArgumentSyntax>();
                        if (enabledDeclarations.Count() != 0)
                        {
                            ArgumentSyntax declaration = enabledDeclarations.First();
                            context.RegisterCodeFix(CodeAction.Create(MessagePrefix + "Set 'isEnabledByDefault' parameter to true", c => EnabledByDefaultAsync(context.Document, declaration, c), "Set 'isEnabledByDefault' parameter to true"), diagnostic);
                        }
                        break;
                    case MetaCompilationAnalyzer.DefaultSeverityError:
                        IEnumerable<ArgumentSyntax> severityDeclarations = root.FindToken(diagnosticSpan.Start).Parent.AncestorsAndSelf().OfType<ArgumentSyntax>();
                        if (severityDeclarations.Count() != 0)
                        {
                            ArgumentSyntax declaration = severityDeclarations.First();
                            context.RegisterCodeFix(CodeAction.Create(MessagePrefix + "Set the severity to 'Error' if something is not allowed", c => DiagnosticSeverityError(context.Document, declaration, c), "Set the severity to 'Error' if something is not allowed"), diagnostic);
                            context.RegisterCodeFix(CodeAction.Create(MessagePrefix + "Set the severity to 'Warning' if something is suspicious but allowed", c => DiagnosticSeverityWarning(context.Document, declaration, c), "Set the severity to 'Warning' if something is suspicious but allowed"), diagnostic);
                        }
                        break;
                    case MetaCompilationAnalyzer.MissingIdDeclaration:
                        IEnumerable<VariableDeclaratorSyntax> missingIdDeclarations = root.FindToken(diagnosticSpan.Start).Parent.AncestorsAndSelf().OfType<VariableDeclaratorSyntax>();
                        if (missingIdDeclarations.Count() != 0)
                        {
                            VariableDeclaratorSyntax declaration = missingIdDeclarations.First();
                            context.RegisterCodeFix(CodeAction.Create(MessagePrefix + "Declare the diagnostic ID as a public constant string", c => MissingIdDeclarationAsync(context.Document, declaration, c), "Declare the diagnostic ID as a public constant string"), diagnostic);
                        }
                        break;
                    case MetaCompilationAnalyzer.IdStringLiteral:
                    case MetaCompilationAnalyzer.IdDeclTypeError:
                        IEnumerable<ClassDeclarationSyntax> declDeclarations = root.FindToken(diagnosticSpan.Start).Parent.AncestorsAndSelf().OfType<ClassDeclarationSyntax>();
                        if (declDeclarations.Count() != 0)
                        {
                            ClassDeclarationSyntax classDeclaration = declDeclarations.First();
                            context.RegisterCodeFix(CodeAction.Create(MessagePrefix + "Declare the diagnostic ID as a public constant string", c => IdDeclTypeAsync(context.Document, classDeclaration, c), "Declare the diagnostic ID as a public constant string"), diagnostic);
                        }
                        break;
                    case MetaCompilationAnalyzer.IfStatementIncorrect:
                        IEnumerable<StatementSyntax> ifDeclarations = root.FindToken(diagnosticSpan.Start).Parent.AncestorsAndSelf().OfType<StatementSyntax>();
                        if (ifDeclarations.Count() != 0)
                        {
                            StatementSyntax declaration = ifDeclarations.First();
                            context.RegisterCodeFix(CodeAction.Create(MessagePrefix + "Extract the IfStatementSyntax Node from the context", c => IncorrectIfAsync(context.Document, declaration, c), "Extract the IfStatementSyntax Node from the context"), diagnostic);
                        }
                        break;
                    case MetaCompilationAnalyzer.IfStatementMissing:
                        IEnumerable<MethodDeclarationSyntax> ifMissingDeclarations = root.FindToken(diagnosticSpan.Start).Parent.AncestorsAndSelf().OfType<MethodDeclarationSyntax>();
                        if (ifMissingDeclarations.Count() != 0)
                        {
                            MethodDeclarationSyntax declaration = ifMissingDeclarations.First();
                            context.RegisterCodeFix(CodeAction.Create(MessagePrefix + "Extract the IfStatementSyntax Node from the context", c => MissingIfAsync(context.Document, declaration, c), "Extract the IfStatementSyntax Node from the context"), diagnostic);
                        }
                        break;
                    case MetaCompilationAnalyzer.IncorrectInitSig:
                        IEnumerable<MethodDeclarationSyntax> initSigDeclarations = root.FindToken(diagnosticSpan.Start).Parent.AncestorsAndSelf().OfType<MethodDeclarationSyntax>();
                        if (initSigDeclarations.Count() != 0)
                        {
                            MethodDeclarationSyntax declaration = initSigDeclarations.First();
                            context.RegisterCodeFix(CodeAction.Create(MessagePrefix + "Implement the correct signature for the Initialize method", c => IncorrectSigAsync(context.Document, declaration, c), "Implement the correct signature for the Initialize method"), diagnostic);
                        }
                        break;
                    case MetaCompilationAnalyzer.IfKeywordIncorrect:
                        IEnumerable<StatementSyntax> keywordDeclarations = root.FindToken(diagnosticSpan.Start).Parent.AncestorsAndSelf().OfType<StatementSyntax>();
                        if (keywordDeclarations.Count() != 0)
                        {
                            StatementSyntax declaration = keywordDeclarations.First();
                            context.RegisterCodeFix(CodeAction.Create(MessagePrefix + "Extract the if-keyword from the if-statement", c => IncorrectKeywordAsync(context.Document, declaration, c), "Extract the if-keyword from the if-statement"), diagnostic);
                        }
                        break;
                    case MetaCompilationAnalyzer.IfKeywordMissing:
                        IEnumerable<MethodDeclarationSyntax> keywordMissingDeclarations = root.FindToken(diagnosticSpan.Start).Parent.AncestorsAndSelf().OfType<MethodDeclarationSyntax>();
                        if (keywordMissingDeclarations.Count() != 0)
                        {
                            MethodDeclarationSyntax declaration = keywordMissingDeclarations.First();
                            context.RegisterCodeFix(CodeAction.Create(MessagePrefix + "Extract the if-keyword from the if-statement", c => MissingKeywordAsync(context.Document, declaration, c), "Extract the if-keyword from the if-statement"), diagnostic);
                        }
                        break;
                    case MetaCompilationAnalyzer.TrailingTriviaCheckIncorrect:
                        IEnumerable<MethodDeclarationSyntax> checkDeclarations = root.FindToken(diagnosticSpan.Start).Parent.AncestorsAndSelf().OfType<MethodDeclarationSyntax>();
                        if (checkDeclarations.Count() != 0)
                        {
                            MethodDeclarationSyntax declaration = checkDeclarations.First();
                            context.RegisterCodeFix(CodeAction.Create(MessagePrefix + "Check if the if-keyword has trailing trivia", c => TrailingCheckIncorrectAsync(context.Document, declaration, c), "Check if the if-keyword has trailing trivia"), diagnostic);
                        }
                        break;
                    case MetaCompilationAnalyzer.TrailingTriviaCheckMissing:
                        IEnumerable<MethodDeclarationSyntax> checkMissingDeclarations = root.FindToken(diagnosticSpan.Start).Parent.AncestorsAndSelf().OfType<MethodDeclarationSyntax>();
                        if (checkMissingDeclarations.Count() != 0)
                        {
                            MethodDeclarationSyntax declaration = checkMissingDeclarations.First();
                            context.RegisterCodeFix(CodeAction.Create(MessagePrefix + "Check if the if-keyword has trailing trivia", c => TrailingCheckMissingAsync(context.Document, declaration, c), "Check if the if-keyword has trailing trivia"), diagnostic);
                        }
                        break;
                    case MetaCompilationAnalyzer.TrailingTriviaVarMissing:
                        IEnumerable<IfStatementSyntax> varMissingDeclarations = root.FindToken(diagnosticSpan.Start).Parent.AncestorsAndSelf().OfType<IfStatementSyntax>();
                        if (varMissingDeclarations.Count() != 0)
                        {
                            IfStatementSyntax declaration = varMissingDeclarations.First();
                            context.RegisterCodeFix(CodeAction.Create(MessagePrefix + "Extract the last trailing trivia into a variable", c => TrailingVarMissingAsync(context.Document, declaration, c), "Extract the last trailing trivia into a variable"), diagnostic);
                        }
                        break;
                    case MetaCompilationAnalyzer.TrailingTriviaVarIncorrect:
                        IEnumerable<IfStatementSyntax> varDeclarations = root.FindToken(diagnosticSpan.Start).Parent.AncestorsAndSelf().OfType<IfStatementSyntax>();
                        if (varDeclarations.Count() != 0)
                        {
                            IfStatementSyntax declaration = varDeclarations.First();
                            context.RegisterCodeFix(CodeAction.Create(MessagePrefix + "Extract the last trailing trivia into a variable", c => TrailingVarIncorrectAsync(context.Document, declaration, c), "Extract the last trailing trivia into a variable"), diagnostic);
                        }
                        break;
                    case MetaCompilationAnalyzer.TrailingTriviaKindCheckIncorrect:
                        IEnumerable<IfStatementSyntax> kindDeclarations = root.FindToken(diagnosticSpan.Start).Parent.AncestorsAndSelf().OfType<IfStatementSyntax>();
                        if (kindDeclarations.Count() != 0)
                        {
                            IfStatementSyntax declaration = kindDeclarations.First();
                            context.RegisterCodeFix(CodeAction.Create(MessagePrefix + "Check the kind of the last trailing trivia", c => TrailingKindCheckIncorrectAsync(context.Document, declaration, c), "Check the kind of the last trailing trivia"), diagnostic);
                        }
                        break;
                    case MetaCompilationAnalyzer.TrailingTriviaKindCheckMissing:
                        IEnumerable<IfStatementSyntax> kindMissingDeclarations = root.FindToken(diagnosticSpan.Start).Parent.AncestorsAndSelf().OfType<IfStatementSyntax>();
                        if (kindMissingDeclarations.Count() != 0)
                        {
                            IfStatementSyntax declaration = kindMissingDeclarations.First();
                            context.RegisterCodeFix(CodeAction.Create(MessagePrefix + "Check the kind of the last trailing trivia", c => TrailingKindCheckMissingAsync(context.Document, declaration, c), "Check the kind of the last trailing trivia"), diagnostic);
                        }
                        break;
                    case MetaCompilationAnalyzer.WhitespaceCheckIncorrect:
                        IEnumerable<IfStatementSyntax> whitespaceDeclarations = root.FindToken(diagnosticSpan.Start).Parent.AncestorsAndSelf().OfType<IfStatementSyntax>();
                        if (whitespaceDeclarations.Count() != 0)
                        {
                            IfStatementSyntax declaration = whitespaceDeclarations.First();
                            context.RegisterCodeFix(CodeAction.Create(MessagePrefix + "Check if the whitespace is a single space", c => WhitespaceCheckIncorrectAsync(context.Document, declaration, c), "Check if the whitespace is a single space"), diagnostic);
                        }
                        break;
                    case MetaCompilationAnalyzer.ReturnStatementIncorrect:
                        IEnumerable<IfStatementSyntax> statementDeclarations = root.FindToken(diagnosticSpan.Start).Parent.AncestorsAndSelf().OfType<IfStatementSyntax>();
                        if (statementDeclarations.Count() != 0)
                        {
                            IfStatementSyntax declaration = statementDeclarations.First();
                            context.RegisterCodeFix(CodeAction.Create(MessagePrefix + "Return from the method", c => ReturnIncorrectAsync(context.Document, declaration, c), "Return from the method"), diagnostic);
                        }
                        break;
                    case MetaCompilationAnalyzer.ReturnStatementMissing:
                        IEnumerable<IfStatementSyntax> statementMissingDeclarations = root.FindToken(diagnosticSpan.Start).Parent.AncestorsAndSelf().OfType<IfStatementSyntax>();
                        if (statementMissingDeclarations.Count() != 0)
                        {
                            IfStatementSyntax declaration = statementMissingDeclarations.First();
                            context.RegisterCodeFix(CodeAction.Create(MessagePrefix + "Return from the method", c => ReturnMissingAsync(context.Document, declaration, c), "Return from the method"), diagnostic);
                        }
                        break;
                    case MetaCompilationAnalyzer.WhitespaceCheckMissing:
                        IEnumerable<IfStatementSyntax> whitespaceMissingDeclarations = root.FindToken(diagnosticSpan.Start).Parent.AncestorsAndSelf().OfType<IfStatementSyntax>();
                        if (whitespaceMissingDeclarations.Count() != 0)
                        {
                            IfStatementSyntax declaration = whitespaceMissingDeclarations.First();
                            context.RegisterCodeFix(CodeAction.Create(MessagePrefix + "Check if the whitespace is a single space", c => WhitespaceCheckMissingAsync(context.Document, declaration, c), "Check if the whitespace is a single space"), diagnostic);
                        }
                        break;
                    case MetaCompilationAnalyzer.LocationMissing:
                        IEnumerable<MethodDeclarationSyntax> locationMissingDeclarations = root.FindToken(diagnosticSpan.Start).Parent.AncestorsAndSelf().OfType<MethodDeclarationSyntax>();
                        if (locationMissingDeclarations.Count() != 0)
                        {
                            MethodDeclarationSyntax declaration = locationMissingDeclarations.First();
                            context.RegisterCodeFix(CodeAction.Create(MessagePrefix + "Create a diagnostic location", c => AddLocationAsync(context.Document, declaration, c), "Create a diagnostic location"), diagnostic);
                        }
                        break;
                    case MetaCompilationAnalyzer.LocationIncorrect:
                        IEnumerable<StatementSyntax> locationDeclarations = root.FindToken(diagnosticSpan.Start).Parent.AncestorsAndSelf().OfType<StatementSyntax>();
                        if (locationDeclarations.Count() != 0)
                        {
                            StatementSyntax declaration = locationDeclarations.First();
                            context.RegisterCodeFix(CodeAction.Create(MessagePrefix + "Create a diagnostic location", c => ReplaceLocationAsync(context.Document, declaration, c), "Create a diagnostic location"), diagnostic);
                        }
                        break;
                    case MetaCompilationAnalyzer.SpanMissing:
                        IEnumerable<MethodDeclarationSyntax> spanMissingDeclarations = root.FindToken(diagnosticSpan.Start).Parent.AncestorsAndSelf().OfType<MethodDeclarationSyntax>();
                        if (spanMissingDeclarations.Count() != 0)
                        {
                            MethodDeclarationSyntax declaration = spanMissingDeclarations.First();
                            context.RegisterCodeFix(CodeAction.Create(MessagePrefix + "Create a diagnostic span", c => AddSpanAsync(context.Document, declaration, c), "Create a diagnostic span"), diagnostic);
                        }
                        break;
                    case MetaCompilationAnalyzer.SpanIncorrect:
                        IEnumerable<StatementSyntax> spanDeclarations = root.FindToken(diagnosticSpan.Start).Parent.AncestorsAndSelf().OfType<StatementSyntax>();
                        if (spanDeclarations.Count() != 0)
                        {
                            StatementSyntax declaration = spanDeclarations.First();
                            context.RegisterCodeFix(CodeAction.Create(MessagePrefix + "Create a diagnostic span", c => ReplaceSpanAsync(context.Document, declaration, c), "Create a diagnostic span"), diagnostic);
                        }
                        break;
                    case MetaCompilationAnalyzer.EndSpanMissing:
                        IEnumerable<MethodDeclarationSyntax> endMissingDeclarations = root.FindToken(diagnosticSpan.Start).Parent.AncestorsAndSelf().OfType<MethodDeclarationSyntax>();
                        if (endMissingDeclarations.Count() != 0)
                        {
                            MethodDeclarationSyntax declaration = endMissingDeclarations.First();
                            context.RegisterCodeFix(CodeAction.Create(MessagePrefix + "Create a variable representing the end of the diagnostic span", c => AddEndSpanAsync(context.Document, declaration, c), "Create a variable representing the end of the diagnostic span"), diagnostic);
                        }
                        break;
                    case MetaCompilationAnalyzer.EndSpanIncorrect:
                        IEnumerable<StatementSyntax> endDeclarations = root.FindToken(diagnosticSpan.Start).Parent.AncestorsAndSelf().OfType<StatementSyntax>();
                        if (endDeclarations.Count() != 0)
                        {
                            StatementSyntax declaration = endDeclarations.First();
                            context.RegisterCodeFix(CodeAction.Create(MessagePrefix + "Create a variable representing the end of the diagnostic span", c => ReplaceEndSpanAsync(context.Document, declaration, c), "Create a variable representing the end of the diagnostic span"), diagnostic);
                        }
                        break;
                    case MetaCompilationAnalyzer.StartSpanMissing:
                        IEnumerable<MethodDeclarationSyntax> startMissingDeclarations = root.FindToken(diagnosticSpan.Start).Parent.AncestorsAndSelf().OfType<MethodDeclarationSyntax>();
                        if (startMissingDeclarations.Count() != 0)
                        {
                            MethodDeclarationSyntax declaration = startMissingDeclarations.First();
                            context.RegisterCodeFix(CodeAction.Create(MessagePrefix + "Create a variable representing the start of the diagnostic span", c => AddStartSpanAsync(context.Document, declaration, c), "Create a variable representing the start of the diagnostic span"), diagnostic);
                        }
                        break;
                    case MetaCompilationAnalyzer.StartSpanIncorrect:
                        IEnumerable<StatementSyntax> startDeclarations = root.FindToken(diagnosticSpan.Start).Parent.AncestorsAndSelf().OfType<StatementSyntax>();
                        if (startDeclarations.Count() != 0)
                        {
                            StatementSyntax declaration = startDeclarations.First();
                            context.RegisterCodeFix(CodeAction.Create(MessagePrefix + "Create a variable representing the start of the diagnostic span", c => ReplaceStartSpanAsync(context.Document, declaration, c), "Create a variable representing the start of the diagnostic span"), diagnostic);
                        }
                        break;
                    case MetaCompilationAnalyzer.OpenParenMissing:
                        IEnumerable<MethodDeclarationSyntax> openMissingDeclarations = root.FindToken(diagnosticSpan.Start).Parent.AncestorsAndSelf().OfType<MethodDeclarationSyntax>();
                        if (openMissingDeclarations.Count() != 0)
                        {
                            MethodDeclarationSyntax declaration = openMissingDeclarations.First();
                            context.RegisterCodeFix(CodeAction.Create(MessagePrefix + "Extract the open parenthesis from the if-statement", c => AddOpenParenAsync(context.Document, declaration, c), "Extract the open parenthesis from the if-statement"), diagnostic);
                        }
                        break;
                    case MetaCompilationAnalyzer.OpenParenIncorrect:
                        IEnumerable<StatementSyntax> openDeclarations = root.FindToken(diagnosticSpan.Start).Parent.AncestorsAndSelf().OfType<StatementSyntax>();
                        if (openDeclarations.Count() != 0)
                        {
                            StatementSyntax declaration = openDeclarations.First();
                            context.RegisterCodeFix(CodeAction.Create(MessagePrefix + "Extract the open parenthesis from the if-statement", c => ReplaceOpenParenAsync(context.Document, declaration, c), "Extract the open parenthesis from the if-statement"), diagnostic);
                        }
                        break;
                    case MetaCompilationAnalyzer.DiagnosticMissing:
                        IEnumerable<ClassDeclarationSyntax> diagnosticMissingDeclarations = root.FindToken(diagnosticSpan.Start).Parent.AncestorsAndSelf().OfType<ClassDeclarationSyntax>();
                        if (diagnosticMissingDeclarations.Count() != 0)
                        {
                            ClassDeclarationSyntax declaration = diagnosticMissingDeclarations.First();
                            context.RegisterCodeFix(CodeAction.Create(MessagePrefix + "Create the diagnostic that is going to be reported", c => AddDiagnosticAsync(context.Document, declaration, c), "Create the diagnostic that is going to be reported"), diagnostic);
                        }
                        break;
                    case MetaCompilationAnalyzer.DiagnosticIncorrect:
                        IEnumerable<StatementSyntax> diagnosticDeclarations = root.FindToken(diagnosticSpan.Start).Parent.AncestorsAndSelf().OfType<StatementSyntax>();
                        if (diagnosticDeclarations.Count() != 0)
                        {
                            StatementSyntax declaration = diagnosticDeclarations.First();
                            context.RegisterCodeFix(CodeAction.Create(MessagePrefix + "Create the diagnostic that is going to be reported", c => ReplaceDiagnosticAsync(context.Document, declaration, c), "Create the diagnostic that is going to be reported"), diagnostic);
                        }
                        break;
                    case MetaCompilationAnalyzer.DiagnosticReportMissing:
                        IEnumerable<MethodDeclarationSyntax> reportMissingDeclarations = root.FindToken(diagnosticSpan.Start).Parent.AncestorsAndSelf().OfType<MethodDeclarationSyntax>();
                        if (reportMissingDeclarations.Count() != 0)
                        {
                            MethodDeclarationSyntax declaration = reportMissingDeclarations.First();
                            context.RegisterCodeFix(CodeAction.Create(MessagePrefix + "Report the diagnostic to the SyntaxNodeAnalysisContext", c => AddDiagnosticReportAsync(context.Document, declaration, c), "Report the diagnostic to the SyntaxNodeAnalysisContext"), diagnostic);
                        }
                        break;
                    case MetaCompilationAnalyzer.DiagnosticReportIncorrect:
                        IEnumerable<StatementSyntax> reportDeclarations = root.FindToken(diagnosticSpan.Start).Parent.AncestorsAndSelf().OfType<StatementSyntax>();
                        if (reportDeclarations.Count() != 0)
                        {
                            StatementSyntax declaration = reportDeclarations.First();
                            context.RegisterCodeFix(CodeAction.Create(MessagePrefix + "Report the diagnostic to the SyntaxNodeAnalysisContext", c => ReplaceDiagnosticReportAsync(context.Document, declaration, c), "Report the diagnostic to the SyntaxNodeAnalysisContext"), diagnostic);
                        }
                        break;
                    case MetaCompilationAnalyzer.IncorrectSigSuppDiag:
                        IEnumerable<PropertyDeclarationSyntax> sigSuppDeclarations = root.FindToken(diagnosticSpan.Start).Parent.AncestorsAndSelf().OfType<PropertyDeclarationSyntax>();
                        if (sigSuppDeclarations.Count() != 0)
                        {
                            PropertyDeclarationSyntax declaration = sigSuppDeclarations.First();
                            context.RegisterCodeFix(CodeAction.Create(MessagePrefix + "Implement the correct signature for the SupportedDiagnostics property", c => IncorrectSigSuppDiagAsync(context.Document, declaration, c), "Implement the correct signature for the SupportedDiagnostics property"), diagnostic);
                        }
                        break;
                    case MetaCompilationAnalyzer.MissingAccessor:
                        IEnumerable<PropertyDeclarationSyntax> accessorDeclarations = root.FindToken(diagnosticSpan.Start).Parent.AncestorsAndSelf().OfType<PropertyDeclarationSyntax>();
                        if (accessorDeclarations.Count() != 0)
                        {
                            PropertyDeclarationSyntax declaration = accessorDeclarations.First();
                            context.RegisterCodeFix(CodeAction.Create(MessagePrefix + "Add a get-accessor to the SupportedDiagnostics property", c => MissingAccessorAsync(context.Document, declaration, c), "Add a get-accessor to the SupportedDiagnostics property"), diagnostic);
                        }
                        break;
                    case MetaCompilationAnalyzer.TooManyAccessors:
                        IEnumerable<PropertyDeclarationSyntax> manyAccessorsDeclarations = root.FindToken(diagnosticSpan.Start).Parent.AncestorsAndSelf().OfType<PropertyDeclarationSyntax>();
                        if (manyAccessorsDeclarations.Count() != 0)
                        {
                            PropertyDeclarationSyntax declaration = manyAccessorsDeclarations.First();
                            context.RegisterCodeFix(CodeAction.Create(MessagePrefix + "Remove unnecessary accessors from the SupportedDiagnostics property", c => TooManyAccessorsAsync(context.Document, declaration, c), "Remove unnecessary accessors from the SupportedDiagnostics property"), diagnostic);
                        }
                        break;
                    case MetaCompilationAnalyzer.SuppDiagReturnValue:
                    case MetaCompilationAnalyzer.IncorrectAccessorReturn:
                        IEnumerable<PropertyDeclarationSyntax> incorrectAccessorDeclarations = root.FindToken(diagnosticSpan.Start).Parent.AncestorsAndSelf().OfType<PropertyDeclarationSyntax>();
                        if (incorrectAccessorDeclarations.Count() != 0)
                        {
                            PropertyDeclarationSyntax declaration = incorrectAccessorDeclarations.First();
                            context.RegisterCodeFix(CodeAction.Create(MessagePrefix + "Return an ImmutableArray of DiagnosticDescriptors from SupportedDiagnostics", c => AccessorReturnValueAsync(context.Document, declaration, c), "Return an ImmutableArray of DiagnosticDescriptors from SupportedDiagnostics"), diagnostic);
                        }
                        break;
                    case MetaCompilationAnalyzer.SupportedRules:
                        IEnumerable<ClassDeclarationSyntax> rulesDeclarations = root.FindToken(diagnosticSpan.Start).Parent.AncestorsAndSelf().OfType<ClassDeclarationSyntax>();
                        if (rulesDeclarations.Count() != 0)
                        {
                            ClassDeclarationSyntax declaration = rulesDeclarations.First();
                            context.RegisterCodeFix(CodeAction.Create(MessagePrefix + "Return a list of all diagnostics that can be reported by this analyzer", c => SupportedRulesAsync(context.Document, declaration, c), "Return a list of all diagnostics that can be reported by this analyzer"), diagnostic);
                        }
                        break;
                    case MetaCompilationAnalyzer.MissingSuppDiag:
                        IEnumerable<ClassDeclarationSyntax> suppDeclarations = root.FindToken(diagnosticSpan.Start).Parent.AncestorsAndSelf().OfType<ClassDeclarationSyntax>();
                        if (suppDeclarations.Count() != 0)
                        {
                            ClassDeclarationSyntax declaration = suppDeclarations.First();
                            context.RegisterCodeFix(CodeAction.Create(MessagePrefix + "Add the required SupportedDiagnostics property", c => AddSuppDiagAsync(context.Document, declaration, c), "Add the required SupportedDiagnostics property"), diagnostic);
                        }
                        break;
                    case MetaCompilationAnalyzer.MissingRule:
                        IEnumerable<ClassDeclarationSyntax> missingRuleDeclarations = root.FindToken(diagnosticSpan.Start).Parent.AncestorsAndSelf().OfType<ClassDeclarationSyntax>();
                        if (missingRuleDeclarations.Count() != 0)
                        {
                            ClassDeclarationSyntax declaration = missingRuleDeclarations.First();
                            context.RegisterCodeFix(CodeAction.Create(MessagePrefix + "Add a DiagnosticDescriptor rule to create the diagnostic", c => AddRuleAsync(context.Document, declaration, c), "Add a DiagnosticDescriptor rule to create the diagnostic"), diagnostic);
                        }
                        break;
                    case MetaCompilationAnalyzer.IncorrectKind:
                        IEnumerable<ArgumentListSyntax> incorrectKindDeclarations = root.FindToken(diagnosticSpan.Start).Parent.AncestorsAndSelf().OfType<ArgumentListSyntax>();
                        if (incorrectKindDeclarations.Count() != 0)
                        {
                            ArgumentListSyntax declaration = incorrectKindDeclarations.First();
                            context.RegisterCodeFix(CodeAction.Create(MessagePrefix + "Analyze the correct SyntaxKind", c => CorrectKindAsync(context.Document, declaration, c), "Analyze the correct SyntaxKind"), diagnostic);
                        }
                        break;
                    case MetaCompilationAnalyzer.IncorrectRegister:
                        IEnumerable<IdentifierNameSyntax> incorrectRegisterDeclarations = root.FindToken(diagnosticSpan.Start).Parent.AncestorsAndSelf().OfType<IdentifierNameSyntax>();
                        if (incorrectRegisterDeclarations.Count() != 0)
                        {
                            IdentifierNameSyntax declaration = incorrectRegisterDeclarations.First();
                            context.RegisterCodeFix(CodeAction.Create(MessagePrefix + "Register an action of kind SyntaxNodeAnalysis", c => CorrectRegisterAsync(context.Document, declaration, c), "Register an action of kind SyntaxNodeAnalysis"), diagnostic);
                        }
                        break;
                    case MetaCompilationAnalyzer.IncorrectArguments:
                        IEnumerable<InvocationExpressionSyntax> argsDeclarations = root.FindToken(diagnosticSpan.Start).Parent.AncestorsAndSelf().OfType<InvocationExpressionSyntax>();
                        if (argsDeclarations.Count() != 0)
                        {
                            InvocationExpressionSyntax declaration = argsDeclarations.First();
                            context.RegisterCodeFix(CodeAction.Create(MessagePrefix + "Add the correct arguments to the Initialize method", c => CorrectArgumentsAsync(context.Document, declaration, c), "Add the correct arguments to the Initialize method"), diagnostic);
                        }
                        break;
                    case MetaCompilationAnalyzer.TrailingTriviaCountMissing:
                        IEnumerable<MethodDeclarationSyntax> countMissingDeclarations = root.FindToken(diagnosticSpan.Start).Parent.AncestorsAndSelf().OfType<MethodDeclarationSyntax>();
                        if (countMissingDeclarations.Count() != 0)
                        {
                            MethodDeclarationSyntax declaration = countMissingDeclarations.First();
                            context.RegisterCodeFix(CodeAction.Create(MessagePrefix + "Check the amount of trailing trivia", c => TriviaCountMissingAsync(context.Document, declaration, c), "Check the amount of trailing trivia"), diagnostic);
                        }
                        break;
                    case MetaCompilationAnalyzer.TrailingTriviaCountIncorrect:
                        IEnumerable<MethodDeclarationSyntax> countIncorrectDeclarations = root.FindToken(diagnosticSpan.Start).Parent.AncestorsAndSelf().OfType<MethodDeclarationSyntax>();
                        if (countIncorrectDeclarations.Count() != 0)
                        {
                            MethodDeclarationSyntax declaration = countIncorrectDeclarations.First();
                            context.RegisterCodeFix(CodeAction.Create(MessagePrefix + "Check the amount of trailing trivia", c => TriviaCountIncorrectAsync(context.Document, declaration, c), "Check the amount of trailing trivia"), diagnostic);
                        }
                        break;
                }
            }
        }

        // replaces a node in the document
        private async Task<Document> ReplaceNode(SyntaxNode oldNode, SyntaxNode newNode, Document document)
        {
            SyntaxNode root = await document.GetSyntaxRootAsync();
            SyntaxNode newRoot = root.ReplaceNode(oldNode, newNode);
            Document newDocument = document.WithSyntaxRoot(newRoot);
            return newDocument;
        }

        #region analysis method fixes
        // sets the analysis method to take a parameter of type SyntaxNodeAnalysisContext
        private async Task<Document> IncorrectAnalysisParameterAsync(Document document, MethodDeclarationSyntax declaration, CancellationToken c)
        {
            SyntaxGenerator generator = SyntaxGenerator.GetGenerator(document);

            SyntaxNode newDeclaration = CodeFixHelper.CreateMethodWithContextParameter(generator, declaration);

            return await ReplaceNode(declaration, newDeclaration, document);
        }

        // sets the return type of the method to void
        private async Task<Document> IncorrectAnalysisReturnTypeAsync(Document document, MethodDeclarationSyntax declaration, CancellationToken c)
        {
            SyntaxNode newDeclaration = CodeFixHelper.MethodReturnType(declaration, "void");

            return await ReplaceNode(declaration, newDeclaration, document);
        }

        // sets the method accessibility to private
        private async Task<Document> IncorrectAnalysisAccessibilityAsync(Document document, MethodDeclarationSyntax declaration, CancellationToken c)
        {
            SyntaxGenerator generator = SyntaxGenerator.GetGenerator(document);

            SyntaxNode newDeclaration = CodeFixHelper.MethodAccessibility(generator, declaration, Accessibility.Private);

            return await ReplaceNode(declaration, newDeclaration, document);
        }

        // adds an analysis method to the enclosing class
        private async Task<Document> MissingAnalysisMethodAsync(Document document, MethodDeclarationSyntax declaration, CancellationToken c)
        {
            SyntaxGenerator generator = SyntaxGenerator.GetGenerator(document);

            string analysisMethodName = CodeFixHelper.AnalysisMethodName(declaration);

            SemanticModel semanticModel = await document.GetSemanticModelAsync();
            var newAnalysisMethod = CodeFixHelper.CreateAnalysisMethod(generator, analysisMethodName, semanticModel) as MethodDeclarationSyntax;

            ClassDeclarationSyntax classDeclaration = declaration.Ancestors().OfType<ClassDeclarationSyntax>().First();

            return await ReplaceNode(classDeclaration, classDeclaration.AddMembers(newAnalysisMethod), document);
        }

        // replaces the if statement variable
        private async Task<Document> IncorrectIfAsync(Document document, StatementSyntax declaration, CancellationToken c)
        {
            SyntaxGenerator generator = SyntaxGenerator.GetGenerator(document);

            MethodDeclarationSyntax methodDeclaration = declaration.Ancestors().OfType<MethodDeclarationSyntax>().First();
            string name = CodeFixHelper.GetContextParameter(methodDeclaration);
            SyntaxNode ifStatement = CodeFixHelper.IfHelper(generator, name);

            return await ReplaceNode(declaration, ifStatement.WithLeadingTrivia(SyntaxFactory.TriviaList(SyntaxFactory.ParseLeadingTrivia("// The SyntaxNode found by the Initialize method should be cast to the expected type. Here, this type is IfStatementSyntax").ElementAt(0), SyntaxFactory.EndOfLine("\r\n"))), document);
        }

        // adds the if statement variable
        private async Task<Document> MissingIfAsync(Document document, MethodDeclarationSyntax declaration, CancellationToken c)
        {
            SyntaxGenerator generator = SyntaxGenerator.GetGenerator(document);

            string name = CodeFixHelper.GetContextParameter(declaration);
            StatementSyntax ifStatement = CodeFixHelper.IfHelper(generator, name) as StatementSyntax;

            var oldBlock = declaration.Body as BlockSyntax;
            var newBlock = oldBlock.AddStatements(ifStatement.WithLeadingTrivia(SyntaxFactory.TriviaList(SyntaxFactory.ParseLeadingTrivia("// The SyntaxNode found by the Initialize method should be cast to the expected type. Here, this type is IfStatementSyntax").ElementAt(0), SyntaxFactory.EndOfLine("\r\n"))));

            return await ReplaceNode(oldBlock, newBlock, document);
        }

        // replaces the incorrect statement with the keyword statement
        private async Task<Document> IncorrectKeywordAsync(Document document, StatementSyntax declaration, CancellationToken c)
        {
            SyntaxGenerator generator = SyntaxGenerator.GetGenerator(document);

            var block = declaration.Parent as BlockSyntax;
            SyntaxNode ifKeyword = CodeFixHelper.KeywordHelper(generator, block);

            return await ReplaceNode(declaration, ifKeyword.WithLeadingTrivia(SyntaxFactory.TriviaList(SyntaxFactory.ParseLeadingTrivia("// This statement navigates down the syntax tree one level to extract the 'if' keyword").ElementAt(0), SyntaxFactory.EndOfLine("\r\n"))), document);
        }

        // adds the keyword statement
        private async Task<Document> MissingKeywordAsync(Document document, MethodDeclarationSyntax declaration, CancellationToken c)
        {
            SyntaxGenerator generator = SyntaxGenerator.GetGenerator(document);

            var methodBlock = declaration.Body as BlockSyntax;
            var ifKeyword = CodeFixHelper.KeywordHelper(generator, methodBlock) as StatementSyntax;
            BlockSyntax newBlock = methodBlock.AddStatements(ifKeyword.WithLeadingTrivia(SyntaxFactory.TriviaList(SyntaxFactory.ParseLeadingTrivia("// This statement navigates down the syntax tree one level to extract the 'if' keyword").ElementAt(0), SyntaxFactory.EndOfLine("\r\n"))));

            return await ReplaceNode(methodBlock, newBlock, document);
        }

        // replaces the trailing trivia check
        private async Task<Document> TrailingCheckIncorrectAsync(Document document, MethodDeclarationSyntax declaration, CancellationToken c)
        {
            SyntaxGenerator generator = SyntaxGenerator.GetGenerator(document);

            var ifBlockStatements = new SyntaxList<StatementSyntax>();
            if (declaration.Body.Statements[2].Kind() == SyntaxKind.IfStatement)
            {
                var ifDeclaration = declaration.Body.Statements[2] as IfStatementSyntax;
                var ifBlock = ifDeclaration.Statement as BlockSyntax;
                if (ifBlock != null)
                {
                    ifBlockStatements = ifBlock.Statements;
                }
            }

            StatementSyntax ifStatement = CodeFixHelper.TriviaCheckHelper(generator, declaration.Body, ifBlockStatements) as StatementSyntax;

            BlockSyntax oldBlock = declaration.Body;
            BlockSyntax newBlock = declaration.Body.WithStatements(declaration.Body.Statements.Replace(declaration.Body.Statements[2], ifStatement));

            return await ReplaceNode(oldBlock, newBlock, document);
        }

        // adds the trailing trivia check
        private async Task<Document> TrailingCheckMissingAsync(Document document, MethodDeclarationSyntax declaration, CancellationToken c)
        {
            SyntaxGenerator generator = SyntaxGenerator.GetGenerator(document);

            var ifBlockStatements = new SyntaxList<StatementSyntax>();
            StatementSyntax ifStatement = CodeFixHelper.TriviaCheckHelper(generator, declaration.Body, ifBlockStatements) as StatementSyntax;

            BlockSyntax oldBlock = declaration.Body;
            BlockSyntax newBlock = oldBlock.WithStatements(declaration.Body.Statements.Add(ifStatement));

            return await ReplaceNode(oldBlock, newBlock, document);
        }

        // adds the trivia count check
        private async Task<Document> TriviaCountMissingAsync(Document document, MethodDeclarationSyntax declaration, CancellationToken c)
        {
            SyntaxGenerator generator = SyntaxGenerator.GetGenerator(document);

            string name = CodeFixHelper.GetIfKeywordName(declaration.Body);
            var ifBlockStatements = new SyntaxList<StatementSyntax>();

            var ifStatement = declaration.Body.Statements[2] as IfStatementSyntax;
            var localDeclaration = new SyntaxList<SyntaxNode>().Add(CodeFixHelper.TriviaCountHelper(generator, name, ifBlockStatements));

            var oldBlock = ifStatement.Statement as BlockSyntax;
            BlockSyntax newBlock = oldBlock.WithStatements(localDeclaration);

            return await ReplaceNode(oldBlock, newBlock, document);
        }

        // replaces the trivia count check
        private async Task<Document> TriviaCountIncorrectAsync(Document document, MethodDeclarationSyntax declaration, CancellationToken c)
        {
            SyntaxGenerator generator = SyntaxGenerator.GetGenerator(document);

            string name = CodeFixHelper.GetIfKeywordName(declaration.Body);
            var ifStatement = declaration.Body.Statements[2] as IfStatementSyntax;

            var ifBlockStatements = new SyntaxList<StatementSyntax>();
            if (declaration.Body.Statements[2].Kind() == SyntaxKind.IfStatement)
            {
                var ifDeclaration = ifStatement.Statement as BlockSyntax;
                var ifBlockStatement = ifDeclaration.Statements[0] as IfStatementSyntax;
                var ifBlock = ifBlockStatement.Statement as BlockSyntax;
                if (ifBlock != null)
                {
                    ifBlockStatements = ifBlock.Statements;
                }
            }

            var localDeclaration = CodeFixHelper.TriviaCountHelper(generator, name, ifBlockStatements) as StatementSyntax;

            var oldBlock = ifStatement.Statement as BlockSyntax;
            StatementSyntax oldStatement = oldBlock.Statements[0];
            SyntaxList<StatementSyntax> newStatements = oldBlock.Statements.Replace(oldStatement, localDeclaration);
            BlockSyntax newBlock = oldBlock.WithStatements(newStatements);

            return await ReplaceNode(oldBlock, newBlock, document);
        }

        // adds the trailing trivia variable
        private async Task<Document> TrailingVarMissingAsync(Document document, IfStatementSyntax declaration, CancellationToken c)
        {
            SyntaxGenerator generator = SyntaxGenerator.GetGenerator(document);

            var ifStatement = declaration.Parent.Parent as IfStatementSyntax;
            var localDeclaration = new SyntaxList<SyntaxNode>().Add(CodeFixHelper.TriviaVarMissingHelper(generator, ifStatement));

            var oldBlock = declaration.Statement as BlockSyntax;
            BlockSyntax newBlock = oldBlock.WithStatements(localDeclaration);

            return await ReplaceNode(oldBlock, newBlock, document);
        }

        // replaces the trailing trivia variable
        private async Task<Document> TrailingVarIncorrectAsync(Document document, IfStatementSyntax declaration, CancellationToken c)
        {
            SyntaxGenerator generator = SyntaxGenerator.GetGenerator(document);

            IfStatementSyntax ifStatement;
            if (declaration.Parent.Parent.Parent.Parent.Kind() == SyntaxKind.MethodDeclaration)
            {
                ifStatement = declaration as IfStatementSyntax;
            }
            else
            {
                ifStatement = declaration.Parent.Parent as IfStatementSyntax;
            }

            var localDeclaration = CodeFixHelper.TriviaVarMissingHelper(generator, ifStatement) as LocalDeclarationStatementSyntax;

            var oldBlock = ifStatement.Statement as BlockSyntax;
            StatementSyntax oldStatement = oldBlock.Statements[0];
            SyntaxList<StatementSyntax> newStatements = oldBlock.Statements.Replace(oldStatement, localDeclaration);
            BlockSyntax newBlock = oldBlock.WithStatements(newStatements);

            return await ReplaceNode(oldBlock, newBlock, document);
        }

        // replaces the trailing trivia kind check
        private async Task<Document> TrailingKindCheckIncorrectAsync(Document document, IfStatementSyntax declaration, CancellationToken c)
        {
            SyntaxGenerator generator = SyntaxGenerator.GetGenerator(document);

            IfStatementSyntax ifStatement;
            var ifBlockStatements = new SyntaxList<SyntaxNode>();
            if (declaration.Parent.Parent.Parent.Parent.Kind() == SyntaxKind.MethodDeclaration)
            {
                ifStatement = declaration as IfStatementSyntax;
            }
            else
            {
                ifStatement = declaration.Parent.Parent as IfStatementSyntax;
                var ifBlock = declaration.Statement as BlockSyntax;
                if (ifBlock != null)
                {
                    ifBlockStatements = ifBlock.Statements;
                }
            }

            var newIfStatement = CodeFixHelper.TriviaKindCheckHelper(generator, ifStatement, ifBlockStatements) as StatementSyntax;

            var oldBlock = ifStatement.Statement as BlockSyntax;
            StatementSyntax oldStatement = oldBlock.Statements[1];
            SyntaxList<StatementSyntax> newStatements = oldBlock.Statements.Replace(oldStatement, newIfStatement);
            BlockSyntax newBlock = oldBlock.WithStatements(newStatements);

            return await ReplaceNode(oldBlock, newBlock, document);
        }

        // adds the trailing trivia kind check
        private async Task<Document> TrailingKindCheckMissingAsync(Document document, IfStatementSyntax declaration, CancellationToken c)
        {
            SyntaxGenerator generator = SyntaxGenerator.GetGenerator(document);

            var ifBlockStatements = new SyntaxList<SyntaxNode>();
            var newIfStatement = CodeFixHelper.TriviaKindCheckHelper(generator, declaration, ifBlockStatements) as StatementSyntax;

            var oldBlock = declaration.Statement as BlockSyntax;
            BlockSyntax newBlock = oldBlock.AddStatements(newIfStatement);

            return await ReplaceNode(oldBlock, newBlock, document);
        }

        // replaces the whitespace check
        private async Task<Document> WhitespaceCheckIncorrectAsync(Document document, IfStatementSyntax declaration, CancellationToken c)
        {
            SyntaxGenerator generator = SyntaxGenerator.GetGenerator(document);

            IfStatementSyntax ifStatement;
            var ifBlockStatements = new SyntaxList<SyntaxNode>();

            if (declaration.Parent.Parent.Parent.Parent.Parent.Parent.Kind() == SyntaxKind.MethodDeclaration)
            {
                ifStatement = declaration as IfStatementSyntax;
            }
            else
            {
                ifStatement = declaration.Parent.Parent as IfStatementSyntax;
                var ifBlock = declaration.Statement as BlockSyntax;
                if (ifBlock != null)
                {
                    ifBlockStatements = ifBlock.Statements;
                }
            }

            var newIfStatement = CodeFixHelper.WhitespaceCheckHelper(generator, ifStatement, ifBlockStatements) as StatementSyntax;

            var oldBlock = ifStatement.Statement as BlockSyntax;
            StatementSyntax oldStatement = oldBlock.Statements[0];
            SyntaxList<StatementSyntax> newStatements = oldBlock.Statements.Replace(oldStatement, newIfStatement);
            BlockSyntax newBlock = oldBlock.WithStatements(newStatements);

            return await ReplaceNode(oldBlock, newBlock, document);
        }

        // adds the whitespace check
        private async Task<Document> WhitespaceCheckMissingAsync(Document document, IfStatementSyntax declaration, CancellationToken c)
        {
            SyntaxGenerator generator = SyntaxGenerator.GetGenerator(document);

            var ifBlockStatements = new SyntaxList<SyntaxNode>();
            var newIfStatement = new SyntaxList<SyntaxNode>().Add(CodeFixHelper.WhitespaceCheckHelper(generator, declaration, ifBlockStatements) as StatementSyntax);

            var oldBlock = declaration.Statement as BlockSyntax;
            BlockSyntax newBlock = oldBlock.WithStatements(newIfStatement);

            return await ReplaceNode(oldBlock, newBlock, document);
        }

        // replaces the return statement
        private async Task<Document> ReturnIncorrectAsync(Document document, IfStatementSyntax declaration, CancellationToken c)
        {
            SyntaxGenerator generator = SyntaxGenerator.GetGenerator(document);

            IfStatementSyntax ifStatement;
            if (declaration.Parent.Parent.Parent.Parent.Parent.Parent.Parent.Parent.Kind() != SyntaxKind.MethodDeclaration)
            {
                ifStatement = declaration.Parent.Parent as IfStatementSyntax;
            }
            else
            {
                ifStatement = declaration as IfStatementSyntax;
            }

            var returnStatement = generator.ReturnStatement() as ReturnStatementSyntax;

            var oldBlock = ifStatement.Statement as BlockSyntax;
            SyntaxList<StatementSyntax> newStatements = oldBlock.Statements.Replace(oldBlock.Statements[0], returnStatement.WithLeadingTrivia(SyntaxFactory.TriviaList(SyntaxFactory.ParseLeadingTrivia("// If the analyzer is satisfied that there is only a single whitespace between 'if' and '(', it will return from this method without reporting a diagnostic").ElementAt(0), SyntaxFactory.EndOfLine("\r\n"))));
            BlockSyntax newBlock = oldBlock.WithStatements(newStatements);

            return await ReplaceNode(oldBlock, newBlock, document);
        }

        // adds the return statement
        private async Task<Document> ReturnMissingAsync(Document document, IfStatementSyntax declaration, CancellationToken c)
        {
            SyntaxGenerator generator = SyntaxGenerator.GetGenerator(document);

            var returnStatements = new SyntaxList<SyntaxNode>().Add(generator.ReturnStatement().WithLeadingTrivia(SyntaxFactory.TriviaList(SyntaxFactory.ParseLeadingTrivia("// If the analyzer is satisfied that there is only a single whitespace between 'if' and '(', it will return from this method without reporting a diagnostic").ElementAt(0), SyntaxFactory.EndOfLine("\r\n"))));

            var oldBlock = declaration.Statement as BlockSyntax;
            BlockSyntax newBlock = oldBlock.WithStatements(returnStatements);

            return await ReplaceNode(oldBlock, newBlock, document);
        }

        // replaces the open paren statement
        private async Task<Document> ReplaceOpenParenAsync(Document document, StatementSyntax declaration, CancellationToken c)
        {
            SyntaxGenerator generator = SyntaxGenerator.GetGenerator(document);

            var methodDeclaration = declaration.Ancestors().OfType<MethodDeclarationSyntax>().First();
            string expressionString = CodeFixHelper.GetIfStatementName(methodDeclaration.Body);

            SyntaxNode openParen = CodeFixHelper.CreateOpenParen(generator, expressionString);

            return await ReplaceNode(declaration, openParen.WithLeadingTrivia(SyntaxFactory.TriviaList(SyntaxFactory.ParseLeadingTrivia("// Extracts the opening parenthesis of the if-statement condition").ElementAt(0), SyntaxFactory.EndOfLine("\r\n"))), document);
        }

        // adds the open paren statement
        private async Task<Document> AddOpenParenAsync(Document document, MethodDeclarationSyntax declaration, CancellationToken c)
        {
            SyntaxGenerator generator = SyntaxGenerator.GetGenerator(document);

            string expressionString = CodeFixHelper.GetIfStatementName(declaration.Body);
            SyntaxNode openParen = CodeFixHelper.CreateOpenParen(generator, expressionString);
            SyntaxNode newMethod = CodeFixHelper.AddStatementToMethod(generator, declaration, openParen.WithLeadingTrivia(SyntaxFactory.TriviaList(SyntaxFactory.ParseLeadingTrivia("// Extracts the opening parenthesis of the if-statement condition").ElementAt(0), SyntaxFactory.EndOfLine("\r\n"))));

            return await ReplaceNode(declaration, newMethod, document);
        }

        // replaces the start span statement
        private async Task<Document> ReplaceStartSpanAsync(Document document, StatementSyntax declaration, CancellationToken c)
        {
            SyntaxGenerator generator = SyntaxGenerator.GetGenerator(document);

            var methodDeclaration = declaration.Ancestors().OfType<MethodDeclarationSyntax>().First();
            string identifierString = CodeFixHelper.GetIfKeywordName(methodDeclaration.Body);
            SyntaxNode startSpan = CodeFixHelper.CreateEndOrStartSpan(generator, identifierString, "startDiagnosticSpan");

            return await ReplaceNode(declaration, startSpan.WithLeadingTrivia(SyntaxFactory.TriviaList(SyntaxFactory.ParseLeadingTrivia("// Determines the start of the span of the diagnostic that will be reported, ie the start of the squiggle").ElementAt(0), SyntaxFactory.EndOfLine("\r\n"))), document);
        }

        // adds the start span statement
        private async Task<Document> AddStartSpanAsync(Document document, MethodDeclarationSyntax declaration, CancellationToken c)
        {
            SyntaxGenerator generator = SyntaxGenerator.GetGenerator(document);

            string identifierString = CodeFixHelper.GetIfKeywordName(declaration.Body);
            SyntaxNode startSpan = CodeFixHelper.CreateEndOrStartSpan(generator, identifierString, "startDiagnosticSpan");
            SyntaxNode newMethod = CodeFixHelper.AddStatementToMethod(generator, declaration, startSpan.WithLeadingTrivia(SyntaxFactory.TriviaList(SyntaxFactory.ParseLeadingTrivia("// Determines the start of the span of the diagnostic that will be reported, ie the start of the squiggle").ElementAt(0), SyntaxFactory.EndOfLine("\r\n"))));

            return await ReplaceNode(declaration, newMethod, document);
        }

        // replaces the end span statement
        private async Task<Document> ReplaceEndSpanAsync(Document document, StatementSyntax declaration, CancellationToken c)
        {
            SyntaxGenerator generator = SyntaxGenerator.GetGenerator(document);

            var methodDeclaration = declaration.Ancestors().OfType<MethodDeclarationSyntax>().First();
            string identifierString = CodeFixHelper.GetOpenParenName(methodDeclaration);

            SyntaxNode endSpan = CodeFixHelper.CreateEndOrStartSpan(generator, identifierString, "endDiagnosticSpan");

            return await ReplaceNode(declaration, endSpan.WithLeadingTrivia(SyntaxFactory.TriviaList(SyntaxFactory.ParseLeadingTrivia("// Determines the end of the span of the diagnostic that will be reported").ElementAt(0), SyntaxFactory.EndOfLine("\r\n"))), document);
        }

        // adds the end span statement
        private async Task<Document> AddEndSpanAsync(Document document, MethodDeclarationSyntax declaration, CancellationToken c)
        {
            SyntaxGenerator generator = SyntaxGenerator.GetGenerator(document);

            string identifierString = CodeFixHelper.GetOpenParenName(declaration);
            SyntaxNode endSpan = CodeFixHelper.CreateEndOrStartSpan(generator, identifierString, "endDiagnosticSpan");
            SyntaxNode newMethod = CodeFixHelper.AddStatementToMethod(generator, declaration, endSpan.WithLeadingTrivia(SyntaxFactory.TriviaList(SyntaxFactory.ParseLeadingTrivia("// Determines the end of the span of the diagnostic that will be reported").ElementAt(0), SyntaxFactory.EndOfLine("\r\n"))));

            return await ReplaceNode(declaration, newMethod, document);
        }

        // replaces the span statement
        private async Task<Document> ReplaceSpanAsync(Document document, StatementSyntax declaration, CancellationToken c)
        {
            SyntaxGenerator generator = SyntaxGenerator.GetGenerator(document);

            var methodDeclaration = declaration.Ancestors().OfType<MethodDeclarationSyntax>().First();
            string startIdentifier = CodeFixHelper.GetStartSpanName(methodDeclaration);
            string endIdentifier = CodeFixHelper.GetEndSpanName(methodDeclaration);

            SyntaxNode span = CodeFixHelper.CreateSpan(generator, startIdentifier, endIdentifier);

            return await ReplaceNode(declaration, span.WithLeadingTrivia(SyntaxFactory.TriviaList(SyntaxFactory.ParseLeadingTrivia("// The span is the range of integers that define the position of the characters the red squiggle will underline").ElementAt(0), SyntaxFactory.EndOfLine("\r\n"))), document);
        }

        // adds the span statement
        private async Task<Document> AddSpanAsync(Document document, MethodDeclarationSyntax declaration, CancellationToken c)
        {
            SyntaxGenerator generator = SyntaxGenerator.GetGenerator(document);

            string startIdentifier = CodeFixHelper.GetStartSpanName(declaration);
            string endIdentifier = CodeFixHelper.GetEndSpanName(declaration);
            SyntaxNode span = CodeFixHelper.CreateSpan(generator, startIdentifier, endIdentifier);
            SyntaxNode newMethod = CodeFixHelper.AddStatementToMethod(generator, declaration, span.WithLeadingTrivia(SyntaxFactory.TriviaList(SyntaxFactory.ParseLeadingTrivia("// The span is the range of integers that define the position of the characters the red squiggle will underline").ElementAt(0), SyntaxFactory.EndOfLine("\r\n"))));

            return await ReplaceNode(declaration, newMethod, document);
        }

        // replaces the location statement
        private async Task<Document> ReplaceLocationAsync(Document document, StatementSyntax declaration, CancellationToken c)
        {
            SyntaxGenerator generator = SyntaxGenerator.GetGenerator(document);

            var methodDeclaration = declaration.Ancestors().OfType<MethodDeclarationSyntax>().First();
            string ifStatementIdentifier = CodeFixHelper.GetIfStatementName(methodDeclaration.Body);
            string spanIdentifier = CodeFixHelper.GetSpanName(methodDeclaration);
            SyntaxNode location = CodeFixHelper.CreateLocation(generator, ifStatementIdentifier, spanIdentifier);

            return await ReplaceNode(declaration, location.WithLeadingTrivia(SyntaxFactory.TriviaList(SyntaxFactory.ParseLeadingTrivia("// Uses the span created above to create a location for the diagnostic squiggle to appear within the syntax tree passed in as an argument").ElementAt(0), SyntaxFactory.EndOfLine("\r\n"))), document);
        }

        // adds the location statement
        private async Task<Document> AddLocationAsync(Document document, MethodDeclarationSyntax declaration, CancellationToken c)
        {
            SyntaxGenerator generator = SyntaxGenerator.GetGenerator(document);

            string ifStatementIdentifier = CodeFixHelper.GetIfStatementName(declaration.Body);
            string spanIdentifier = CodeFixHelper.GetSpanName(declaration);
            SyntaxNode location = CodeFixHelper.CreateLocation(generator, ifStatementIdentifier, spanIdentifier);
            SyntaxNode newMethod = CodeFixHelper.AddStatementToMethod(generator, declaration, location.WithLeadingTrivia(SyntaxFactory.TriviaList(SyntaxFactory.ParseLeadingTrivia("// Uses the span created above to create a location for the diagnostic squiggle to appear within the syntax tree passed in as an argument").ElementAt(0), SyntaxFactory.EndOfLine("\r\n"))));

            return await ReplaceNode(declaration, newMethod, document);
        }

        // replace the diagnostic creation statement
        private async Task<Document> ReplaceDiagnosticAsync(Document document, StatementSyntax declaration, CancellationToken c)
        {
            var methodDeclaration = declaration.Ancestors().OfType<MethodDeclarationSyntax>().First();
            var classDeclaration = methodDeclaration.Ancestors().OfType<ClassDeclarationSyntax>().First();

            SyntaxGenerator generator = SyntaxGenerator.GetGenerator(document);

            string locationName = CodeFixHelper.GetLocationName(methodDeclaration);
            string ruleName = CodeFixHelper.GetFirstRuleName(classDeclaration);
            if (ruleName == null)
            {
                return document;
            }

            SyntaxNode diagnostic = CodeFixHelper.CreateDiagnostic(generator, locationName, ruleName);

            return await ReplaceNode(declaration, diagnostic.WithLeadingTrivia(SyntaxFactory.TriviaList(SyntaxFactory.ParseLeadingTrivia("// Holds the diagnostic and all necessary information to be reported").ElementAt(0), SyntaxFactory.EndOfLine("\r\n"))), document);
        }

        // adds the diagnostic creation statement
        private async Task<Document> AddDiagnosticAsync(Document document, ClassDeclarationSyntax declaration, CancellationToken c)
        {
            SyntaxGenerator generator = SyntaxGenerator.GetGenerator(document);

            string ruleName = CodeFixHelper.GetFirstRuleName(declaration);
            if (ruleName == null)
            {
                return document;
            }

            MethodDeclarationSyntax analysis = CodeFixHelper.GetAnalysis(declaration);
            if (analysis == null)
            {
                return document;
            }

            string locationName = CodeFixHelper.GetLocationName(analysis);

            SyntaxNode diagnostic = CodeFixHelper.CreateDiagnostic(generator, locationName, ruleName);
            SyntaxNode newMethod = CodeFixHelper.AddStatementToMethod(generator, analysis, diagnostic.WithLeadingTrivia(SyntaxFactory.TriviaList(SyntaxFactory.ParseLeadingTrivia("// Holds the diagnostic and all necessary information to be reported").ElementAt(0), SyntaxFactory.EndOfLine(" \r\n"))));

            return await ReplaceNode(analysis, newMethod, document);
        }

        // replaces the diagnostic report statement
        private async Task<Document> ReplaceDiagnosticReportAsync(Document document, StatementSyntax declaration, CancellationToken c)
        {
            var methodDeclaration = declaration.Ancestors().OfType<MethodDeclarationSyntax>().First();

            SyntaxGenerator generator = SyntaxGenerator.GetGenerator(document);

            string argumentName = CodeFixHelper.GetDiagnosticName(methodDeclaration);
            string contextName = CodeFixHelper.GetContextParameter(methodDeclaration);

            SyntaxNode diagnosticReport = CodeFixHelper.CreateDiagnosticReport(generator, argumentName, contextName);

            return await ReplaceNode(declaration, diagnosticReport.WithLeadingTrivia(SyntaxFactory.TriviaList(SyntaxFactory.ParseLeadingTrivia("// Sends diagnostic information to the IDE to be shown to the user").ElementAt(0), SyntaxFactory.EndOfLine("\r\n"))), document);
        }

        // adds the diagnostic report statement
        private async Task<Document> AddDiagnosticReportAsync(Document document, MethodDeclarationSyntax declaration, CancellationToken c)
        {
            SyntaxGenerator generator = SyntaxGenerator.GetGenerator(document);

            string argumentName = CodeFixHelper.GetDiagnosticName(declaration);
            string contextName = CodeFixHelper.GetContextParameter(declaration);
            SyntaxNode diagnosticReport = CodeFixHelper.CreateDiagnosticReport(generator, argumentName, contextName);
            SyntaxNode newMethod = CodeFixHelper.AddStatementToMethod(generator, declaration, diagnosticReport.WithLeadingTrivia(SyntaxFactory.TriviaList(SyntaxFactory.ParseLeadingTrivia("// Sends diagnostic information to the IDE to be shown to the user").ElementAt(0), SyntaxFactory.EndOfLine("\r\n"))));

            return await ReplaceNode(declaration, newMethod, document);
        }
        #endregion

        #region id code fixes
        // adds an id to the class
        private async Task<Document> MissingIdAsync(Document document, ClassDeclarationSyntax declaration, CancellationToken c)
        {
            SyntaxGenerator generator = SyntaxGenerator.GetGenerator(document);

            SyntaxNode newField = CodeFixHelper.NewIdCreator(generator, "spacingRuleId", "IfSpacing001").WithLeadingTrivia(SyntaxFactory.TriviaList(SyntaxFactory.ParseLeadingTrivia("// Each analyzer needs a public id to identify each DiagnosticDescriptor and subsequently fix diagnostics in CodeFixProvider.cs").ElementAt(0), SyntaxFactory.EndOfLine("\r\n")));
            var newClass = generator.InsertMembers(declaration, 0, newField) as ClassDeclarationSyntax;
            ClassDeclarationSyntax triviaClass = newClass.ReplaceNode(newClass.Members[0], newField);

            return await ReplaceNode(declaration, triviaClass, document);
        }
        #endregion

        #region initialize code fixes
        // adds the Initialize method
        private async Task<Document> MissingInitAsync(Document document, ClassDeclarationSyntax declaration, CancellationToken c)
        {
            SyntaxGenerator generator = SyntaxGenerator.GetGenerator(document);

            SemanticModel semanticModel = await document.GetSemanticModelAsync();

            INamedTypeSymbol notImplementedException = semanticModel.Compilation.GetTypeByMetadataName("System.NotImplementedException");
            SyntaxList<StatementSyntax> statements = new SyntaxList<StatementSyntax>();
            string name = "context";
            SyntaxNode initializeDeclaration = CodeFixHelper.BuildInitialize(generator, notImplementedException, statements, name);
            SyntaxNode newClassDeclaration = generator.AddMembers(declaration, initializeDeclaration);

            return await ReplaceNode(declaration, newClassDeclaration, document);
        }

        // adds a register statement and analysis method if necessary
        private async Task<Document> MissingRegisterAsync(Document document, MethodDeclarationSyntax declaration, CancellationToken c)
        {
            SyntaxGenerator generator = SyntaxGenerator.GetGenerator(document);

            ClassDeclarationSyntax classDeclaration = declaration.Parent as ClassDeclarationSyntax;
            SemanticModel semanticModel = await document.GetSemanticModelAsync();
            bool newAnalysisRequired = false;

            string methodName = CodeFixHelper.GetExistingAnalysisMethodName(classDeclaration);

            if (methodName == null)
            {
                methodName = "AnalyzeIfStatement";
                newAnalysisRequired = true;
            }

            SyntaxNode invocationExpression = CodeFixHelper.CreateRegister(generator, declaration, methodName);
            SyntaxList<SyntaxNode> statements = new SyntaxList<SyntaxNode>().Add(invocationExpression.WithLeadingTrivia(SyntaxFactory.TriviaList(SyntaxFactory.ParseLeadingTrivia("// Calls the method (first argument) to perform analysis whenever this is a change to a SyntaxNode of kind IfStatement").ElementAt(0), SyntaxFactory.EndOfLine("\r\n"))));
            SyntaxNode newInitializeMethod = generator.MethodDeclaration("Initialize", declaration.ParameterList.Parameters, accessibility: Accessibility.Public, modifiers: DeclarationModifiers.Override, statements: statements);
            ClassDeclarationSyntax newClassDecl = classDeclaration.ReplaceNode(declaration, newInitializeMethod);

            if (newAnalysisRequired)
            {
                SyntaxNode newAnalysisMethod = CodeFixHelper.CreateAnalysisMethod(generator, methodName, semanticModel);
                newClassDecl = generator.AddMembers(newClassDecl, newAnalysisMethod) as ClassDeclarationSyntax;
            }

            return await ReplaceNode(classDeclaration, newClassDecl, document);
        }

        // gets ride of multiple statement inside Initialize, keeping one correct statement
        private async Task<Document> MultipleStatementsAsync(Document document, MethodDeclarationSyntax declaration, CancellationToken c)
        {
            SyntaxList<StatementSyntax> statements = new SyntaxList<StatementSyntax>();
            SyntaxList<StatementSyntax> initializeStatements = declaration.Body.Statements;

            foreach (ExpressionStatementSyntax statement in initializeStatements)
            {
                bool correctRegister = CodeFixHelper.IsCorrectRegister(statement);

                if (correctRegister)
                {
                    statements = statements.Add(statement);
                    break;
                }
            }

            BlockSyntax newBlock = declaration.Body;
            newBlock = newBlock.WithStatements(statements);
            MethodDeclarationSyntax newDeclaration = declaration.WithBody(newBlock);

            return await ReplaceNode(declaration, newDeclaration, document);
        }

        // removes the invalid statement from the method
        private async Task<Document> InvalidStatementAsync(Document document, StatementSyntax declaration, CancellationToken c)
        {
            SyntaxNode newInitializeDeclaration = CodeFixHelper.RemoveStatement(declaration);
            return await ReplaceNode(declaration.Ancestors().OfType<MethodDeclarationSyntax>().First(), newInitializeDeclaration, document);
        }

        // replaces the old Initialize declaration with one with a correct signature
        private async Task<Document> IncorrectSigAsync(Document document, MethodDeclarationSyntax declaration, CancellationToken c)
        {
            SyntaxGenerator generator = SyntaxGenerator.GetGenerator(document);

            string name = CodeFixHelper.GetContextParameter(declaration);
            SyntaxList<StatementSyntax> statements = declaration.Body.Statements;
            SyntaxNode initializeDeclaration = CodeFixHelper.BuildInitialize(generator, null, statements, name);

            return await ReplaceNode(declaration, initializeDeclaration, document);
        }

        // puts the correct arguments in the register statement
        private async Task<Document> CorrectArgumentsAsync(Document document, InvocationExpressionSyntax declaration, CancellationToken c)
        {
            SyntaxGenerator generator = SyntaxGenerator.GetGenerator(document);

            string methodName = CodeFixHelper.GetRegisterMethodName(declaration);

            ClassDeclarationSyntax classDeclaration = declaration.AncestorsAndSelf().OfType<ClassDeclarationSyntax>().First();
            methodName = CodeFixHelper.GetExistingAnalysisMethodName(classDeclaration);

            if (methodName == null)
            {
                methodName = "AnalyzeIfStatement";
            }

            SyntaxNode statement = CodeFixHelper.CreateRegister(generator, declaration.Ancestors().OfType<MethodDeclarationSyntax>().First(), methodName);
            SyntaxNode expression = generator.ExpressionStatement(statement);

            return await ReplaceNode(declaration.Parent, expression.WithLeadingTrivia(SyntaxFactory.TriviaList(SyntaxFactory.ParseLeadingTrivia("// Calls the method (first argument) to perform analysis whenever this is a change to a SyntaxNode of kind IfStatement").ElementAt(0), SyntaxFactory.EndOfLine("\r\n"))), document);
        }

        // corrects the register statement to be RegisterSyntaxNodeAction
        private async Task<Document> CorrectRegisterAsync(Document document, IdentifierNameSyntax declaration, CancellationToken c)
        {
            SyntaxGenerator generator = SyntaxGenerator.GetGenerator(document);

            var memberExpression = declaration.Parent as MemberAccessExpressionSyntax;
            var invocationExpression = memberExpression.Parent as InvocationExpressionSyntax;
            string methodName = CodeFixHelper.GetRegisterMethodName(invocationExpression);
            if (methodName == null)
            {
                methodName = "AnalyzeIfStatement";
            }

            SyntaxNode newExpression = CodeFixHelper.CreateRegister(generator, declaration.Ancestors().OfType<MethodDeclarationSyntax>().First(), methodName);
            return await ReplaceNode(declaration.FirstAncestorOrSelf<ExpressionStatementSyntax>(), newExpression.WithLeadingTrivia(SyntaxFactory.TriviaList(SyntaxFactory.ParseLeadingTrivia("// Calls the method (first argument) to perform analysis whenever this is a change to a SyntaxNode of kind IfStatement").ElementAt(0), SyntaxFactory.EndOfLine("\r\n"))), document);
        }

        // corrects the kind argument of the register statement to be SyntaxKind.IfStatement
        private async Task<Document> CorrectKindAsync(Document document, ArgumentListSyntax declaration, CancellationToken c)
        {
            SyntaxGenerator generator = SyntaxGenerator.GetGenerator(document);

            ArgumentSyntax argument = CodeFixHelper.CreateSyntaxKindIfStatement(generator);
            SeparatedSyntaxList<ArgumentSyntax> arguments = declaration.Arguments;
            if (arguments.Count < 2)
            {
                arguments = arguments.Add(argument);
            }
            else
            {
                arguments = arguments.Replace(arguments[1], argument);
            }

            ArgumentListSyntax argList = SyntaxFactory.ArgumentList(arguments);
            string contextParameter = (((declaration.Parent as InvocationExpressionSyntax).Expression as MemberAccessExpressionSyntax).Expression as IdentifierNameSyntax).Identifier.Text;
            SyntaxNode newExpr = CodeFixHelper.BuildRegister(generator, contextParameter, "RegisterSyntaxNodeAction", argList);

            return await ReplaceNode(declaration.Ancestors().OfType<InvocationExpressionSyntax>().First(), newExpr.WithLeadingTrivia(SyntaxFactory.TriviaList(SyntaxFactory.Whitespace("            "), SyntaxFactory.ParseLeadingTrivia("// Calls the method (first argument) to perform analysis whenever this is a change to a SyntaxNode of kind IfStatement").ElementAt(0), SyntaxFactory.EndOfLine("\r\n"), SyntaxFactory.Whitespace("            "))), document);
        }
        #endregion

        #region rule code fixes
        // adds the internal and static modifiers to the property
        private async Task<Document> InternalStaticAsync(Document document, FieldDeclarationSyntax declaration, CancellationToken c)
        {
            SyntaxGenerator generator = SyntaxGenerator.GetGenerator(document);
            SyntaxNode newFieldDecl = generator.FieldDeclaration(declaration.Declaration.Variables[0].Identifier.Text, generator.IdentifierName("DiagnosticDescriptor"), accessibility: Accessibility.Internal, modifiers: DeclarationModifiers.Static, initializer: declaration.Declaration.Variables[0].Initializer.Value as SyntaxNode).WithLeadingTrivia(declaration.GetLeadingTrivia()).WithTrailingTrivia(declaration.GetTrailingTrivia());
            return await ReplaceNode(declaration, newFieldDecl, document);
        }

        // sets the isEnabledByDefault parameter to true
        private async Task<Document> EnabledByDefaultAsync(Document document, ArgumentSyntax argument, CancellationToken c)
        {
            SyntaxGenerator generator = SyntaxGenerator.GetGenerator(document);

            var rule = argument.FirstAncestorOrSelf<FieldDeclarationSyntax>();
            FieldDeclarationSyntax newRule = rule.ReplaceNode(argument.Expression, generator.LiteralExpression(true));

            return await ReplaceNode(argument.FirstAncestorOrSelf<FieldDeclarationSyntax>(), newRule.WithTrailingTrivia(SyntaxFactory.TriviaList(SyntaxFactory.EndOfLine("\r\n"), SyntaxFactory.Whitespace("        "), SyntaxFactory.ParseTrailingTrivia("// isEnabledByDefault: Determines whether the analyzer is enabled by default or if the user must manually enable it. Generally set to true").ElementAt(0), SyntaxFactory.EndOfLine("\r\n"))).WithLeadingTrivia(argument.FirstAncestorOrSelf<FieldDeclarationSyntax>().GetLeadingTrivia()), document);
        }

        // sets the diagnosticSeverity parameter to warning
        private async Task<Document> DiagnosticSeverityWarning(Document document, ArgumentSyntax argument, CancellationToken c)
        {
            SyntaxGenerator generator = SyntaxGenerator.GetGenerator(document);

            SyntaxNode expression = generator.IdentifierName("DiagnosticSeverity");
            var newExpression = generator.MemberAccessExpression(expression, "Warning") as ExpressionSyntax;
            var rule = argument.FirstAncestorOrSelf<FieldDeclarationSyntax>();
            FieldDeclarationSyntax newRule = rule.ReplaceNode(argument.Expression, newExpression);

            return await ReplaceNode(argument.FirstAncestorOrSelf<FieldDeclarationSyntax>(), newRule.WithTrailingTrivia(SyntaxFactory.TriviaList(SyntaxFactory.EndOfLine("\r\n"), SyntaxFactory.Whitespace("        "), SyntaxFactory.ParseTrailingTrivia("// defaultSeverity: Is set to DiagnosticSeverity.[severity] where severity can be Error, Warning, Hidden or Info, but can only be Error or Warning for the purposes of this tutorial").ElementAt(0), SyntaxFactory.EndOfLine("\r\n"))).WithLeadingTrivia(argument.FirstAncestorOrSelf<FieldDeclarationSyntax>().GetLeadingTrivia()), document);
        }

        // sets the diagnosticSeverity parameter to hidden
        private async Task<Document> DiagnosticSeverityHidden(Document document, ArgumentSyntax argument, CancellationToken c)
        {
            SyntaxGenerator generator = SyntaxGenerator.GetGenerator(document);

            SyntaxNode expression = generator.IdentifierName("DiagnosticSeverity");
            var newExpression = generator.MemberAccessExpression(expression, "Hidden") as ExpressionSyntax;
            var rule = argument.FirstAncestorOrSelf<FieldDeclarationSyntax>();
            FieldDeclarationSyntax newRule = rule.ReplaceNode(argument.Expression, newExpression);

            return await ReplaceNode(argument.FirstAncestorOrSelf<FieldDeclarationSyntax>(), newRule.WithTrailingTrivia(SyntaxFactory.TriviaList(SyntaxFactory.EndOfLine("\r\n"), SyntaxFactory.Whitespace("        "), SyntaxFactory.ParseTrailingTrivia("// defaultSeverity: Is set to DiagnosticSeverity.[severity] where severity can be Error, Warning, Hidden or Info, but can only be Error or Warning for the purposes of this tutorial").ElementAt(0), SyntaxFactory.EndOfLine("\r\n"))).WithLeadingTrivia(argument.FirstAncestorOrSelf<FieldDeclarationSyntax>().GetLeadingTrivia()), document);
        }

        // sets the diagnosticSeverity parameter to info
        private async Task<Document> DiagnosticSeverityInfo(Document document, ArgumentSyntax argument, CancellationToken c)
        {
            SyntaxGenerator generator = SyntaxGenerator.GetGenerator(document);

            SyntaxNode expression = generator.IdentifierName("DiagnosticSeverity");
            var newExpression = generator.MemberAccessExpression(expression, "Info") as ExpressionSyntax;
            var rule = argument.FirstAncestorOrSelf<FieldDeclarationSyntax>();
            FieldDeclarationSyntax newRule = rule.ReplaceNode(argument.Expression, newExpression);

            return await ReplaceNode(argument.FirstAncestorOrSelf<FieldDeclarationSyntax>(), newRule.WithTrailingTrivia(SyntaxFactory.TriviaList(SyntaxFactory.EndOfLine("\r\n"), SyntaxFactory.Whitespace("        "), SyntaxFactory.ParseTrailingTrivia("// defaultSeverity: Is set to DiagnosticSeverity.[severity] where severity can be Error, Warning, Hidden or Info, but can only be Error or Warning for the purposes of this tutorial").ElementAt(0), SyntaxFactory.EndOfLine("\r\n"))).WithLeadingTrivia(argument.FirstAncestorOrSelf<FieldDeclarationSyntax>().GetLeadingTrivia()), document);
        }

        // sets the diagnosticSeverity parameter to error
        private async Task<Document> DiagnosticSeverityError(Document document, ArgumentSyntax argument, CancellationToken c)
        {
            SyntaxGenerator generator = SyntaxGenerator.GetGenerator(document);

            SyntaxNode expression = generator.IdentifierName("DiagnosticSeverity");
            var newExpression = generator.MemberAccessExpression(expression, "Error") as ExpressionSyntax;
            var rule = argument.FirstAncestorOrSelf<FieldDeclarationSyntax>();
            FieldDeclarationSyntax newRule = rule.ReplaceNode(argument.Expression, newExpression);

            return await ReplaceNode(argument.FirstAncestorOrSelf<FieldDeclarationSyntax>(), newRule.WithTrailingTrivia(SyntaxFactory.TriviaList(SyntaxFactory.EndOfLine("\r\n"), SyntaxFactory.Whitespace("        "), SyntaxFactory.ParseTrailingTrivia("// defaultSeverity: Is set to DiagnosticSeverity.[severity] where severity can be Error, Warning, Hidden or Info, but can only be Error or Warning for the purposes of this tutorial").ElementAt(0), SyntaxFactory.EndOfLine("\r\n"))).WithLeadingTrivia(argument.FirstAncestorOrSelf<FieldDeclarationSyntax>().GetLeadingTrivia()), document);
        }

        // adds a declaration for the id
        private async Task<Document> MissingIdDeclarationAsync(Document document, VariableDeclaratorSyntax ruleDeclarationField, CancellationToken c)
        {
            var classDeclaration = ruleDeclarationField.Parent.Parent.Parent as ClassDeclarationSyntax;
            var objectCreationSyntax = ruleDeclarationField.Initializer.Value as ObjectCreationExpressionSyntax;
            ArgumentListSyntax ruleArgumentList = objectCreationSyntax.ArgumentList;

            string currentRuleId = null;
            for (int i = 0; i < ruleArgumentList.Arguments.Count; i++)
            {
                ArgumentSyntax currentArg = ruleArgumentList.Arguments[i];
                string currentArgName = currentArg.NameColon.Name.Identifier.Text;
                if (currentArgName == "id")
                {
                    var currentRuleIdentifier = currentArg.Expression as IdentifierNameSyntax;
                    currentRuleId = currentRuleIdentifier.Identifier.Text;
                    break;
                }
            }

            SyntaxGenerator generator = SyntaxGenerator.GetGenerator(document);

            SyntaxNode newField = CodeFixHelper.NewIdCreator(generator, currentRuleId, "DescriptiveId").WithLeadingTrivia(SyntaxFactory.TriviaList(SyntaxFactory.ParseLeadingTrivia("// Each analyzer needs a public id to identify each DiagnosticDescriptor and subsequently fix diagnostics in CodeFixProvider.cs").ElementAt(0), SyntaxFactory.EndOfLine("\r\n")));

            var newClass = generator.InsertMembers(classDeclaration, 0, newField) as ClassDeclarationSyntax;
            ClassDeclarationSyntax triviaClass = newClass.ReplaceNode(newClass.Members[0], newField);

            return await ReplaceNode(classDeclaration, triviaClass, document);
        }

        // corrects the id declaration
        private async Task<Document> IdDeclTypeAsync(Document document, ClassDeclarationSyntax classDeclaration, CancellationToken c)
        {
            SyntaxGenerator generator = SyntaxGenerator.GetGenerator(document);

            SyntaxList<MemberDeclarationSyntax> members = classDeclaration.Members;
            ExpressionSyntax oldIdName = null;
            IdentifierNameSyntax newIdName = null;
            FieldDeclarationSyntax rule = null;

            foreach (MemberDeclarationSyntax memberSyntax in members)
            {
                var fieldDeclaration = memberSyntax as FieldDeclarationSyntax;
                if (fieldDeclaration == null)
                {
                    continue;
                }

                var fieldType = fieldDeclaration.Declaration.Type as IdentifierNameSyntax;
                if (fieldType != null && fieldType.Identifier.Text == "DiagnosticDescriptor")
                {
                    rule = fieldDeclaration;

                    var declaratorSyntax = fieldDeclaration.Declaration.Variables[0] as VariableDeclaratorSyntax;
                    var objectCreationSyntax = declaratorSyntax.Initializer.Value as ObjectCreationExpressionSyntax;
                    ArgumentListSyntax ruleArgumentList = objectCreationSyntax.ArgumentList;

                    for (int i = 0; i < ruleArgumentList.Arguments.Count; i++)
                    {
                       ArgumentSyntax currentArg = ruleArgumentList.Arguments[i];
                        string currentArgName = currentArg.NameColon.Name.Identifier.Text;
                        if (currentArgName == "id")
                        {
                            oldIdName = currentArg.Expression;
                            break;
                        }
                    }

                    continue;
                }

                SyntaxTokenList modifiers = fieldDeclaration.Modifiers;
                if (modifiers == null)
                {
                    continue;
                }

                bool isPublic = false;
                bool isConst = false;

                foreach (SyntaxToken modifier in modifiers)
                {
                    if (modifier.Text == "public")
                    {
                        isPublic = true;
                    }

                    if (modifier.Text == "const")
                    {
                        isConst = true;
                    }
                }

                if (isPublic && isConst)
                {
                    var ruleIdSyntax = fieldDeclaration.Declaration.Variables[0] as VariableDeclaratorSyntax;
                    string newIdIdentifier = ruleIdSyntax.Identifier.Text;
                    newIdName = generator.IdentifierName(newIdIdentifier) as IdentifierNameSyntax;
                }
            }

            FieldDeclarationSyntax newRule = rule.ReplaceNode(oldIdName, newIdName);

            return await ReplaceNode(rule, newRule.WithTrailingTrivia(SyntaxFactory.TriviaList(SyntaxFactory.EndOfLine("\r\n"), SyntaxFactory.Whitespace("        "), SyntaxFactory.ParseTrailingTrivia("// id: Identifies each rule. Same as the public constant declared above").ElementAt(0), SyntaxFactory.EndOfLine("\r\n"))).WithLeadingTrivia(rule.GetLeadingTrivia()), document);
        }

        // adds a DiagnosticDescriptor rule to the class
        private async Task<Document> AddRuleAsync(Document document, ClassDeclarationSyntax declaration, CancellationToken c)
        {
            SyntaxGenerator generator = SyntaxGenerator.GetGenerator(document);

            SyntaxList<MemberDeclarationSyntax> members = declaration.Members;
            PropertyDeclarationSyntax insertPoint = null;

            foreach (MemberDeclarationSyntax member in members)
            {
                insertPoint = member as PropertyDeclarationSyntax;
                if (insertPoint == null || insertPoint.Identifier.Text != "SupportedDiagnostics")
                {
                    insertPoint = null;
                    continue;
                }
                else
                {
                    break;
                }
            }

            SyntaxNode insertPointNode = insertPoint as SyntaxNode;

            FieldDeclarationSyntax fieldDeclaration = CodeFixHelper.CreateEmptyRule(generator);

            var newNodes = new SyntaxList<SyntaxNode>();
            newNodes = newNodes.Add(fieldDeclaration.WithLeadingTrivia(SyntaxFactory.TriviaList(SyntaxFactory.Whitespace("        "), SyntaxFactory.ParseLeadingTrivia("// If the analyzer finds an issue, it will report the DiagnosticDescriptor rule").ElementAt(0), SyntaxFactory.EndOfLine("\r\n"), SyntaxFactory.Whitespace("        "))));

            SyntaxNode root = await document.GetSyntaxRootAsync();
            if (insertPointNode != null)
            {
                SyntaxNode newRoot = root.InsertNodesBefore(insertPointNode, newNodes);
                Document newDocument = document.WithSyntaxRoot(newRoot);
                return newDocument;
            }
            else
            {
                SyntaxNode newRoot = root.ReplaceNode(declaration, declaration.AddMembers(fieldDeclaration.WithLeadingTrivia(SyntaxFactory.TriviaList(SyntaxFactory.ParseLeadingTrivia("// If the analyzer finds an issue, it will report the DiagnosticDescriptor rule").ElementAt(0), SyntaxFactory.EndOfLine("\r\n")))));
                Document newDocument = document.WithSyntaxRoot(newRoot);
                return newDocument;
            }
        }
        #endregion

        #region supported diagnostics code fixes
        // fixes the signature of the SupportedDiagnostics property
        private async Task<Document> IncorrectSigSuppDiagAsync(Document document, PropertyDeclarationSyntax declaration, CancellationToken c)
        {
            SyntaxGenerator generator = SyntaxGenerator.GetGenerator(document);

            SyntaxNode type = generator.IdentifierName("ImmutableArray<DiagnosticDescriptor>");
            var getAccessorStatements = new SyntaxList<SyntaxNode>();
            foreach (AccessorDeclarationSyntax accessor in declaration.AccessorList.Accessors)
            {
                if (accessor.IsKind(SyntaxKind.GetAccessorDeclaration))
                {
                    getAccessorStatements = accessor.Body.Statements;
                    break;
                }
            }

            SyntaxNode newPropertyDecl = generator.PropertyDeclaration("SupportedDiagnostics", type, accessibility: Accessibility.Public, modifiers: DeclarationModifiers.Override, getAccessorStatements: getAccessorStatements).WithLeadingTrivia(declaration.GetLeadingTrivia()).WithTrailingTrivia(declaration.GetTrailingTrivia());
            newPropertyDecl = newPropertyDecl.RemoveNode((newPropertyDecl as PropertyDeclarationSyntax).AccessorList.Accessors[1], 0);
            
            return await ReplaceNode(declaration, newPropertyDecl, document);
        }

        // adds the get accessor
        private async Task<Document> MissingAccessorAsync(Document document, PropertyDeclarationSyntax declaration, CancellationToken c)
        {
            var generator = SyntaxGenerator.GetGenerator(document);

            SemanticModel semanticModel = await document.GetSemanticModelAsync();

            INamedTypeSymbol notImplementedException = semanticModel.Compilation.GetTypeByMetadataName("System.NotImplementedException");
            SyntaxNode[] throwStatement = new[] { generator.ThrowStatement(generator.ObjectCreationExpression(notImplementedException)) };
            SyntaxNode type = generator.GetType(declaration);
            PropertyDeclarationSyntax newPropertyDeclaration = generator.PropertyDeclaration("SupportedDiagnostics", type, Accessibility.Public, DeclarationModifiers.Override, throwStatement) as PropertyDeclarationSyntax;
            newPropertyDeclaration = newPropertyDeclaration.RemoveNode(newPropertyDeclaration.AccessorList.Accessors[1], 0);

            return await ReplaceNode(declaration, newPropertyDeclaration, document);
        }

        // removes all unnecessary accessors
        private async Task<Document> TooManyAccessorsAsync(Document document, PropertyDeclarationSyntax declaration, CancellationToken c)
        {
            SyntaxGenerator generator = SyntaxGenerator.GetGenerator(document);

            var allAccessors = declaration.AccessorList.Accessors.OfType<AccessorDeclarationSyntax>();
            bool foundGetAccessor = false;
            AccessorDeclarationSyntax accessorToKeep = null;
            AccessorListSyntax accessorList = declaration.AccessorList;

            foreach (AccessorDeclarationSyntax accessor in allAccessors)
            {
                SyntaxToken keyword = accessor.Keyword;
                if (keyword.IsKind(SyntaxKind.GetKeyword) && !foundGetAccessor)
                {
                    accessorToKeep = accessor;
                    foundGetAccessor = true;
                }
                else
                {
                    accessorList = accessorList.RemoveNode(accessor, 0);
                }
            }

            BlockSyntax block = SyntaxFactory.Block(new StatementSyntax[0]);
            if (accessorToKeep == null)
            {
                accessorToKeep = SyntaxFactory.AccessorDeclaration(SyntaxKind.GetAccessorDeclaration, block);
            }
            
            SyntaxList<SyntaxNode> accessorsToAdd = new SyntaxList<SyntaxNode>();
            accessorsToAdd = accessorsToAdd.Add(accessorToKeep);
            PropertyDeclarationSyntax newPropertyDeclaration = declaration.WithAccessorList(null);
            newPropertyDeclaration = generator.AddAccessors(newPropertyDeclaration, accessorsToAdd) as PropertyDeclarationSyntax;

            return await ReplaceNode(declaration, newPropertyDeclaration, document);
        }

        // return an ImmutableArray fromt the get accessor
        private async Task<Document> AccessorReturnValueAsync(Document document, PropertyDeclarationSyntax declaration, CancellationToken c)
        {
            SyntaxGenerator generator = SyntaxGenerator.GetGenerator(document);

            SyntaxNode expressionString = generator.IdentifierName("ImmutableArray");
            SyntaxNode identifierString = generator.IdentifierName("Create");
            SyntaxNode expression = generator.MemberAccessExpression(expressionString, identifierString);
            SyntaxNode invocationExpression = generator.InvocationExpression(expression);
            ReturnStatementSyntax returnStatement = (generator.ReturnStatement(invocationExpression) as ReturnStatementSyntax).WithLeadingTrivia(SyntaxFactory.TriviaList(SyntaxFactory.ParseLeadingTrivia("// This array contains all the diagnostics that can be shown to the user").ElementAt(0), SyntaxFactory.EndOfLine("\r\n")));

            SyntaxList<AccessorDeclarationSyntax> accessors = declaration.AccessorList.Accessors;
            if (accessors == null || accessors.Count == 0)
            {
                return document;
            }

            AccessorDeclarationSyntax firstAccessor = declaration.AccessorList.Accessors.First();
            if (firstAccessor == null || !firstAccessor.Keyword.IsKind(SyntaxKind.GetKeyword))
            {
                return document;
            }

            var oldBody = firstAccessor.Body as BlockSyntax;
            SyntaxList<StatementSyntax> oldStatements = oldBody.Statements;
            StatementSyntax oldStatement = null;
            if (oldStatements.Count != 0)
            {
                oldStatement = oldStatements.First();
            }

            SyntaxNode root = await document.GetSyntaxRootAsync();
            SyntaxNode newRoot = root;

            if (oldStatement == null)
            {
                var newAccessorDeclaration = firstAccessor.AddBodyStatements(returnStatement);
                newRoot = root.ReplaceNode(firstAccessor, newAccessorDeclaration);
            }
            else
            {
                newRoot = root.ReplaceNode(oldStatement, returnStatement);
            }

            Document newDocument = document.WithSyntaxRoot(newRoot);
            return newDocument;
        }

        // adds all rules to the SupportedDiagnostics ImmutableArray
        private async Task<Document> SupportedRulesAsync(Document document, ClassDeclarationSyntax declaration, CancellationToken c)
        {
            List<string> ruleNames = new List<string>();
            var fieldMembers = declaration.Members.OfType<FieldDeclarationSyntax>();
            foreach (FieldDeclarationSyntax fieldSyntax in fieldMembers)
            {
                var fieldType = fieldSyntax.Declaration.Type as IdentifierNameSyntax;
                if (fieldType != null && fieldType.Identifier.Text == "DiagnosticDescriptor")
                {
                    string ruleName = fieldSyntax.Declaration.Variables[0].Identifier.Text;
                    ruleNames.Add(ruleName);
                }
            }

            var propertyMembers = declaration.Members.OfType<PropertyDeclarationSyntax>();
            foreach (PropertyDeclarationSyntax propertySyntax in propertyMembers)
            {
                if (propertySyntax.Identifier.Text != "SupportedDiagnostics")
                {
                    continue;
                }

                AccessorDeclarationSyntax getAccessor = propertySyntax.AccessorList.Accessors.First();
                var returnStatement = getAccessor.Body.Statements.First() as ReturnStatementSyntax;
                InvocationExpressionSyntax invocationExpression = null;
                if (returnStatement == null)
                {
                    var declarationStatement = getAccessor.Body.Statements.First() as LocalDeclarationStatementSyntax;
                    if (declarationStatement == null)
                    {
                        return document;
                    }

                    invocationExpression = declarationStatement.Declaration.Variables[0].Initializer.Value as InvocationExpressionSyntax;
                }
                else
                {
                    invocationExpression = returnStatement.Expression as InvocationExpressionSyntax;
                }

                var oldArgumentList = invocationExpression.ArgumentList as ArgumentListSyntax;

                string argumentListString = "";
                foreach (string ruleName in ruleNames)
                {
                    if (ruleName == ruleNames.First())
                    {
                        argumentListString += ruleName;
                    }
                    else
                    {
                        argumentListString += ", " + ruleName;
                    }
                }

                ArgumentListSyntax argumentListSyntax = SyntaxFactory.ParseArgumentList("(" + argumentListString + ")");
                SyntaxGenerator generator = SyntaxGenerator.GetGenerator(document);

                SeparatedSyntaxList<ArgumentSyntax> args = argumentListSyntax.Arguments;
                var nodeArgs = new SyntaxList<SyntaxNode>();
                foreach (ArgumentSyntax arg in args)
                {
                    nodeArgs = nodeArgs.Add(arg as SyntaxNode);
                }

                if (invocationExpression.FirstAncestorOrSelf<ReturnStatementSyntax>() == null)
                {
                    return await ReplaceNode(invocationExpression.FirstAncestorOrSelf<LocalDeclarationStatementSyntax>(), generator.LocalDeclarationStatement(invocationExpression.FirstAncestorOrSelf<LocalDeclarationStatementSyntax>().Declaration.Variables[0].Identifier.Text, generator.InvocationExpression(generator.MemberAccessExpression(generator.IdentifierName("ImmutableArray"), "Create"), nodeArgs)).WithLeadingTrivia(SyntaxFactory.TriviaList(SyntaxFactory.ParseLeadingTrivia("// This array contains all the diagnostics that can be shown to the user").ElementAt(0), SyntaxFactory.EndOfLine("\r\n"))), document);
                }
                else
                {
                    return await ReplaceNode(invocationExpression.Parent, generator.ReturnStatement(generator.InvocationExpression(generator.MemberAccessExpression(generator.IdentifierName("ImmutableArray"), "Create"), nodeArgs)).WithLeadingTrivia(SyntaxFactory.TriviaList(SyntaxFactory.ParseLeadingTrivia("// This array contains all the diagnostics that can be shown to the user").ElementAt(0), SyntaxFactory.EndOfLine("\r\n"))), document);
                }
            }

           return document;
        }

        // adds a SupportedDiagnostics property to the class
        private async Task<Document> AddSuppDiagAsync(Document document, ClassDeclarationSyntax declaration, CancellationToken c)
        {
            SyntaxList<MemberDeclarationSyntax> members = declaration.Members;
            MethodDeclarationSyntax insertPoint = null;

            foreach (MemberDeclarationSyntax member in members)
            {
                insertPoint = member as MethodDeclarationSyntax;
                if (insertPoint == null || insertPoint.Identifier.Text != "Initialize")
                {
                    continue;
                }
                else
                {
                    break;
                }
            }

            SyntaxNode insertPointNode = insertPoint as SyntaxNode;

            SyntaxGenerator generator = SyntaxGenerator.GetGenerator(document);

            SemanticModel semanticModel = await document.GetSemanticModelAsync();
            INamedTypeSymbol notImplementedException = semanticModel.Compilation.GetTypeByMetadataName("System.NotImplementedException");
            PropertyDeclarationSyntax propertyDeclaration = CodeFixHelper.CreateSupportedDiagnostics(generator, notImplementedException);

            var newNodes = new SyntaxList<SyntaxNode>();
            newNodes = newNodes.Add(propertyDeclaration);

            SyntaxNode root = await document.GetSyntaxRootAsync();
            if (insertPoint != null)
            {
                SyntaxNode newRoot = root.InsertNodesBefore(insertPointNode, newNodes);
                Document newDocument = document.WithSyntaxRoot(newRoot);
                return newDocument;
            }
            else
            {
                SyntaxNode newRoot = root.ReplaceNode(declaration, declaration.AddMembers(propertyDeclaration));
                Document newDocument = document.WithSyntaxRoot(newRoot);
                return newDocument;
            }
        }
        #endregion

        class CodeFixHelper
        {
            // removes the provided statement from the method that it is in
            internal static SyntaxNode RemoveStatement(StatementSyntax statement)
            {
                MethodDeclarationSyntax initializeDeclaration = statement.Ancestors().OfType<MethodDeclarationSyntax>().First();
                MethodDeclarationSyntax newInitializeDeclaration = initializeDeclaration.RemoveNode(statement, 0);
                return newInitializeDeclaration as SyntaxNode;
            }
            
            // checks if the statement is a correct regsiter statement
            internal static bool IsCorrectRegister(ExpressionStatementSyntax statement)
            {
                var expression = statement.Expression as InvocationExpressionSyntax;
                if (expression == null)
                {
                    return false;
                }

                var expressionStart = expression.Expression as MemberAccessExpressionSyntax;
                if (expressionStart == null || expressionStart.Name == null || expressionStart.Name.Identifier.Text != "RegisterSyntaxNodeAction")
                {
                    return false;
                }

                if (expression.ArgumentList == null || expression.ArgumentList.Arguments.Count() != 2)
                {
                    return false;
                }

                var argumentMethod = expression.ArgumentList.Arguments[0].Expression as IdentifierNameSyntax;
                if (argumentMethod == null || argumentMethod.Identifier == null)
                {
                    return false;
                }

                var argumentKind = expression.ArgumentList.Arguments[1].Expression as MemberAccessExpressionSyntax;
                if (argumentKind == null || argumentKind.Name == null || argumentKind.Name.Identifier.Text != "IfStatement")
                {
                    return false;
                }

                var preArgumentKind = argumentKind.Expression as IdentifierNameSyntax;
                if (preArgumentKind.Identifier == null || preArgumentKind.Identifier.ValueText != "SyntaxKind")
                {
                    return false;
                }

                return true;
            }
            
            // gets the name of the span variable
            internal static string GetSpanName(MethodDeclarationSyntax methodDecl)
            {
                string spanName = (methodDecl.Body.Statements[6] as LocalDeclarationStatementSyntax).Declaration.Variables[0].Identifier.Text;
                return spanName;
            }
            
            // gets the name of the start span variable
            internal static string GetStartSpanName(MethodDeclarationSyntax methodDecl)
            {
                string startIdentifier = (methodDecl.Body.Statements[4] as LocalDeclarationStatementSyntax).Declaration.Variables[0].Identifier.Text;
                return startIdentifier;
                
            }

            // gets the name of the end span variable
            internal static string GetEndSpanName(MethodDeclarationSyntax methodDecl)
            {
                string endIdentifier = (methodDecl.Body.Statements[5] as LocalDeclarationStatementSyntax).Declaration.Variables[0].Identifier.Text;
                return endIdentifier;
            }

            // gets the name of the open paren variable
            internal static string GetOpenParenName(MethodDeclarationSyntax methodDecl)
            {
                string openParenName = (methodDecl.Body.Statements[3] as LocalDeclarationStatementSyntax).Declaration.Variables[0].Identifier.Text;
                return openParenName;
            }
            
            // gets the name of the location variable
            internal static string GetLocationName(MethodDeclarationSyntax methodDecl)
            {
                string locationName = (methodDecl.Body.Statements[7] as LocalDeclarationStatementSyntax).Declaration.Variables[0].Identifier.Text;
                return locationName;
            }

            // adds a statement to the provided method
            internal static SyntaxNode AddStatementToMethod(SyntaxGenerator generator, MethodDeclarationSyntax methodDecl, SyntaxNode statement)
            {
                var oldStatements = (SyntaxList<SyntaxNode>)methodDecl.Body.Statements;
                SyntaxList<SyntaxNode> newStatements = oldStatements.Add(statement);
                SyntaxNode newMethod = generator.WithStatements(methodDecl, newStatements);
                return newMethod;
            }

            // gets the name of the diagnostic variable
            internal static string GetDiagnosticName(MethodDeclarationSyntax methodDecl)
            {
                string diagnosticName = (methodDecl.Body.Statements[8] as LocalDeclarationStatementSyntax).Declaration.Variables[0].Identifier.Text;
                return diagnosticName;
            }

<<<<<<< HEAD
            var ifBlockStatements = new SyntaxList<StatementSyntax>();
            if (ifStatement != null)
            {
                var ifDeclaration = ifStatement.Statement as BlockSyntax;
                var ifBlockStatement = ifDeclaration.Statements[0] as IfStatementSyntax;
                if (ifBlockStatement != null)
                {
                    var ifBlock = ifBlockStatement.Statement as BlockSyntax;
                    if (ifBlock != null)
                    {
                        ifBlockStatements = ifBlock.Statements;
=======
            // gets the context parameter of the analysis method
            internal static string GetContextParameter(MethodDeclarationSyntax methodDecl)
            {
                string contextName = methodDecl.ParameterList.Parameters[0].Identifier.Text;
                return contextName;
            }
            
            // builds a register statement
            internal static SyntaxNode BuildRegister(SyntaxGenerator generator, string context, string register, ArgumentListSyntax argumentList)
            {
                SyntaxNode registerIdentifier = generator.IdentifierName(register);
                SyntaxNode contextIdentifier = generator.IdentifierName(context);
                SyntaxNode memberExpr = generator.MemberAccessExpression(contextIdentifier, registerIdentifier);
                SyntaxNode invocationExpr = generator.InvocationExpression(memberExpr, argumentList.Arguments);
                return invocationExpr;
            }

            // gets the name of the method registered, null if none found
            internal static string GetRegisterMethodName(InvocationExpressionSyntax invocationExpression)
            {
                string methodName = null;
                ArgumentListSyntax argList = invocationExpression.ArgumentList;
                if (argList != null)
                {
                    SeparatedSyntaxList<ArgumentSyntax> args = argList.Arguments;
                    if (args != null)
                    {
                        if (args.Count > 0)
                        {
                            ArgumentSyntax nameArg = args[0];
                            var name = nameArg.Expression as IdentifierNameSyntax;
                            if (name != null)
                            {
                                methodName = name.Identifier.Text;
                            }
                        }
>>>>>>> 4912cb55
                    }
                }

                return methodName;
            }
            
            // gets the name of the analysis method
            internal static string AnalysisMethodName(MethodDeclarationSyntax methodDeclaration)
            {
                var statements = methodDeclaration.Body.Statements.First() as ExpressionStatementSyntax;
                var invocationExpression = statements.Expression as InvocationExpressionSyntax;
                var methodIdentifier = invocationExpression.ArgumentList.Arguments[0].Expression as IdentifierNameSyntax;
                string methodName = methodIdentifier.Identifier.Text;
                return methodName;
            }
            
            // set method accessibility to accessibility
            internal static SyntaxNode MethodAccessibility(SyntaxGenerator generator, MethodDeclarationSyntax methodDeclaration, Accessibility accessibility)
            {
                SyntaxNode newMethod = generator.WithAccessibility(methodDeclaration, accessibility);
                return newMethod;
            }
            
            // set method return type to returnType
            internal static SyntaxNode MethodReturnType(MethodDeclarationSyntax methodDeclaration, string returnType)
            {
                TypeSyntax voidType = SyntaxFactory.ParseTypeName(returnType).WithTrailingTrivia(SyntaxFactory.Whitespace(" "));
                methodDeclaration = methodDeclaration.WithReturnType(voidType);
                return methodDeclaration;
            }

            // gets the name of the if-statement variable
            internal static string GetIfStatementName(BlockSyntax methodBlock)
            {
                var firstStatement = methodBlock.Statements[0] as LocalDeclarationStatementSyntax;
                string variableName = firstStatement.Declaration.Variables[0].Identifier.ValueText;
                return variableName;
            }

            // gets the name of the if-keyword variable
            internal static string GetIfKeywordName(BlockSyntax methodBlock)
            {
                var secondStatement = methodBlock.Statements[1] as LocalDeclarationStatementSyntax;
                string variableName = secondStatement.Declaration.Variables[0].Identifier.ValueText;
                return variableName;
            }

            // gets the name of the trailing trivia variable
            internal static string GetTrailingTriviaName(BlockSyntax ifBlock)
            {
                var trailingTriviaDeclaration = ifBlock.Statements[0] as LocalDeclarationStatementSyntax;
                string variableName = trailingTriviaDeclaration.Declaration.Variables[0].Identifier.ValueText;
                return variableName;
            }

            // gets the name of the first parameter of the method
            internal static string GetFirstParameterName(MethodDeclarationSyntax methodDeclaration)
            {
                var firstParameter = methodDeclaration.ParameterList.Parameters[0];
                string name = firstParameter.Identifier.Text;
                return name;
            }
            
            // creates an if-statement checking the count of trailing trivia
            internal static SyntaxNode TriviaCountHelper(SyntaxGenerator generator, string name, SyntaxList<StatementSyntax> ifBlockStatements)
            {
                SyntaxNode variableName = generator.IdentifierName(name);
                SyntaxNode memberAccess = generator.MemberAccessExpression(variableName, "TrailingTrivia");
                SyntaxNode fullMemberAccess = generator.MemberAccessExpression(memberAccess, "Count");
                SyntaxNode one = generator.LiteralExpression(1);
                SyntaxNode equalsExpression = generator.ValueEqualsExpression(fullMemberAccess, one);
                SyntaxNode newIfStatement = generator.IfStatement(equalsExpression, ifBlockStatements);

                return newIfStatement;
            }

            // creates a statement casting context.Node to if-statement
            internal static SyntaxNode IfHelper(SyntaxGenerator generator, string name)
            {
                TypeSyntax type = SyntaxFactory.ParseTypeName("IfStatementSyntax");
                SyntaxNode expression = generator.IdentifierName(name);
                SyntaxNode memberAccessExpression = generator.MemberAccessExpression(expression, "Node");
                SyntaxNode initializer = generator.CastExpression(type, memberAccessExpression);
                SyntaxNode ifStatement = generator.LocalDeclarationStatement("ifStatement", initializer);

                return ifStatement;
            }

            // creates the if-keyword statement
            internal static SyntaxNode KeywordHelper(SyntaxGenerator generator, BlockSyntax methodBlock)
            {
                string variableName = GetIfStatementName(methodBlock);
                SyntaxNode identifierName = generator.IdentifierName(variableName);
                SyntaxNode initializer = generator.MemberAccessExpression(identifierName, "IfKeyword");
                SyntaxNode ifKeyword = generator.LocalDeclarationStatement("ifKeyword", initializer);

                return ifKeyword;
            }
            
            // creates the HasTrailingTrivia check
            internal static SyntaxNode TriviaCheckHelper(SyntaxGenerator generator, BlockSyntax methodBlock, SyntaxList<StatementSyntax> ifBlockStatements)
            {
                string variableName = GetIfKeywordName(methodBlock);
                SyntaxNode identifierName = generator.IdentifierName(variableName);
                SyntaxNode conditional = generator.MemberAccessExpression(identifierName, "HasTrailingTrivia");
                SyntaxNode ifStatement = generator.IfStatement(conditional, ifBlockStatements);

                return ifStatement;
            }

            // creates the first trailing trivia variable
            internal static SyntaxNode TriviaVarMissingHelper(SyntaxGenerator generator, IfStatementSyntax declaration)
            {
                var methodDecl = declaration.Parent.AncestorsAndSelf().OfType<MethodDeclarationSyntax>().First();
                var methodBlock = methodDecl.Body as BlockSyntax;

                string variableName = GetIfKeywordName(methodBlock);
                SyntaxNode identifierName = generator.IdentifierName(variableName);

                SyntaxNode ifTrailing = generator.MemberAccessExpression(identifierName, "TrailingTrivia");
                SyntaxNode fullVariable = generator.MemberAccessExpression(ifTrailing, "First");
                var parameters = new SyntaxList<SyntaxNode>();
                SyntaxNode variableExpression = generator.InvocationExpression(fullVariable, parameters);
                SyntaxNode localDeclaration = generator.LocalDeclarationStatement("trailingTrivia", variableExpression);

                return localDeclaration;
            }

            // creates the trivia kind check
            internal static SyntaxNode TriviaKindCheckHelper(SyntaxGenerator generator, IfStatementSyntax ifStatement, SyntaxList<SyntaxNode> ifBlockStatements)
            {
                var ifBlock = ifStatement.Statement as BlockSyntax;
                string variableName = GetTrailingTriviaName(ifBlock);
                SyntaxNode identifierName = generator.IdentifierName(variableName);

                var arguments = new SyntaxList<SyntaxNode>();
                SyntaxNode trailingTriviaKind = generator.InvocationExpression(generator.MemberAccessExpression(identifierName, "Kind"), arguments);
                SyntaxNode whitespaceTrivia = generator.MemberAccessExpression(generator.IdentifierName("SyntaxKind"), "WhitespaceTrivia");
                SyntaxNode equalsExpression = generator.ValueEqualsExpression(trailingTriviaKind, whitespaceTrivia);

                SyntaxNode newIfStatement = generator.IfStatement(equalsExpression, ifBlockStatements);

                return newIfStatement;
            }

            // creates the whitespace check
            internal static SyntaxNode WhitespaceCheckHelper(SyntaxGenerator generator, IfStatementSyntax ifStatement, SyntaxList<SyntaxNode> ifBlockStatements)
            {
                var ifBlock = ifStatement.Parent as BlockSyntax;
                string variableName = GetTrailingTriviaName(ifBlock);
                SyntaxNode identifierName = generator.IdentifierName(variableName);

                var arguments = new SyntaxList<SyntaxNode>();
                SyntaxNode trailingTriviaToString = generator.InvocationExpression(generator.MemberAccessExpression(identifierName, "ToString"), arguments);
                SyntaxNode rightSide = generator.LiteralExpression(" ");
                SyntaxNode equalsExpression = generator.ValueEqualsExpression(trailingTriviaToString, rightSide);

                SyntaxNode newIfStatement = generator.IfStatement(equalsExpression, ifBlockStatements);

                return newIfStatement;
            }

            // builds an Initialize method
            internal static SyntaxNode BuildInitialize(SyntaxGenerator generator, INamedTypeSymbol notImplementedException, SyntaxList<StatementSyntax> statements, string name)
            {
                TypeSyntax type = SyntaxFactory.ParseTypeName("AnalysisContext");
                SyntaxNode[] parameters = new[] { generator.ParameterDeclaration(name, type) };

                if (notImplementedException != null && statements.Count == 0)
                {
                    statements = statements.Add(generator.ThrowStatement(generator.ObjectCreationExpression(notImplementedException)) as StatementSyntax);
                }

                SyntaxNode initializeDeclaration = generator.MethodDeclaration("Initialize", parameters: parameters, accessibility: Accessibility.Public, modifiers: DeclarationModifiers.Override, statements: statements);
                return initializeDeclaration;
            }

            // creates a new id with the provided name as a literal expression
            internal static SyntaxNode NewIdCreator(SyntaxGenerator generator, string fieldName, string idName)
            {
                SyntaxNode initializer = generator.LiteralExpression(idName);
                SyntaxNode newField = generator.FieldDeclaration(fieldName, generator.TypeExpression(SpecialType.System_String), Accessibility.Public, DeclarationModifiers.Const, initializer);

                return newField;
            }

            // creates a variable creating a location for the diagnostic
            internal static SyntaxNode CreateLocation(SyntaxGenerator generator, string ifStatementIdentifier, string spanIdentifier)
            {
                string name = "diagnosticLocation";

                SyntaxNode memberIdentifier = generator.IdentifierName("Location");
                SyntaxNode memberName = generator.IdentifierName("Create");
                SyntaxNode expression = generator.MemberAccessExpression(memberIdentifier, memberName);

                SyntaxList<SyntaxNode> arguments = new SyntaxList<SyntaxNode>();

                SyntaxNode treeIdentifier = generator.IdentifierName(ifStatementIdentifier);
                SyntaxNode treeArgExpression = generator.MemberAccessExpression(treeIdentifier, "SyntaxTree");
                SyntaxNode treeArg = generator.Argument(treeArgExpression);

                SyntaxNode spanArgIdentifier = generator.IdentifierName(spanIdentifier);
                SyntaxNode spanArg = generator.Argument(spanArgIdentifier);

                arguments = arguments.Add(treeArg);
                arguments = arguments.Add(spanArg);

                SyntaxNode initializer = generator.InvocationExpression(expression, arguments);
                SyntaxNode localDeclaration = generator.LocalDeclarationStatement(name, initializer);

                return localDeclaration;
            }

            // creates a variable creating a span for the diagnostic
            internal static SyntaxNode CreateSpan(SyntaxGenerator generator, string startIdentifier, string endIdentifier)
            {
                string name = "diagnosticSpan";

                SyntaxNode memberIdentifier = generator.IdentifierName("TextSpan");
                SyntaxNode memberName = generator.IdentifierName("FromBounds");
                SyntaxNode expression = generator.MemberAccessExpression(memberIdentifier, memberName);

                SyntaxList<SyntaxNode> arguments = new SyntaxList<SyntaxNode>();

                SyntaxNode startSpanIdentifier = generator.IdentifierName(startIdentifier);
                SyntaxNode endSpanIdentifier = generator.IdentifierName(endIdentifier);

                arguments = arguments.Add(startSpanIdentifier);
                arguments = arguments.Add(endSpanIdentifier);

                SyntaxNode initializer = generator.InvocationExpression(expression, arguments);
                SyntaxNode localDeclaration = generator.LocalDeclarationStatement(name, initializer);

                return localDeclaration;
            }

            // creates a variable of the form var variableName = identifierString.SpanStart;
            internal static SyntaxNode CreateEndOrStartSpan(SyntaxGenerator generator, string identifierString, string variableName)
            {
                SyntaxNode identifier = generator.IdentifierName(identifierString);
                SyntaxNode initializer = generator.MemberAccessExpression(identifier, "SpanStart");
                SyntaxNode localDeclaration = generator.LocalDeclarationStatement(variableName, initializer);

                return localDeclaration;
            }

            // creates a variable of the form var openParen = expressionString.OpenParentToken
            internal static SyntaxNode CreateOpenParen(SyntaxGenerator generator, string expressionString)
            {
                string name = "openParen";
                SyntaxNode expression = generator.IdentifierName(expressionString);
                SyntaxNode initializer = generator.MemberAccessExpression(expression, "OpenParenToken");
                SyntaxNode localDeclaration = generator.LocalDeclarationStatement(name, initializer);

                return localDeclaration;
            }

            // creates a variable that creates a diagnostic
            internal static SyntaxNode CreateDiagnostic(SyntaxGenerator generator, string locationName, string ruleName)
            {
                SyntaxNode identifier = generator.IdentifierName("Diagnostic");
                SyntaxNode expression = generator.MemberAccessExpression(identifier, "Create");

                SyntaxList<SyntaxNode> arguments = new SyntaxList<SyntaxNode>();

                SyntaxNode ruleExpression = generator.IdentifierName(ruleName);
                SyntaxNode ruleArg = generator.Argument(ruleExpression);

                SyntaxNode locationExpression = generator.IdentifierName(locationName);
                SyntaxNode locationArg = generator.Argument(locationExpression);

                arguments = arguments.Add(ruleArg);
                arguments = arguments.Add(locationArg);

                string name = "diagnostic";
                SyntaxNode initializer = generator.InvocationExpression(expression, arguments);
                SyntaxNode localDeclaration = generator.LocalDeclarationStatement(name, initializer);

                return localDeclaration;
            }

            // gets the name of the first rule, or null if none is found
            internal static string GetFirstRuleName(ClassDeclarationSyntax declaration)
            {
                SyntaxList<MemberDeclarationSyntax> members = declaration.Members;
                FieldDeclarationSyntax rule = null;

                foreach (MemberDeclarationSyntax member in members)
                {
                    rule = member as FieldDeclarationSyntax;
                    var ruleType = rule.Declaration.Type as IdentifierNameSyntax;
                    if (rule != null && ruleType != null && ruleType.Identifier.Text == "DiagnosticDescriptor")
                    {
                        break;
                    }

                    rule = null;
                }

                if (rule == null)
                {
                    return null;
                }

                return rule.Declaration.Variables[0].Identifier.Text;
            }

            // gets the analysis method
            internal static MethodDeclarationSyntax GetAnalysis(ClassDeclarationSyntax declaration)
            {
                SyntaxList<MemberDeclarationSyntax> members = declaration.Members;
                MethodDeclarationSyntax analysisMethod = null;

                foreach (MemberDeclarationSyntax member in members)
                {
                    analysisMethod = IsSyntaxNodeAnalysisMethod(member);
                    if (analysisMethod != null)
                    {
                        break;
                    }
                }

                return analysisMethod;
            }

            // check if the member is the SyntaxNodeAnalysis method, returns the MethodDeclarationSyntax if it is, null if not
            internal static MethodDeclarationSyntax IsSyntaxNodeAnalysisMethod(MemberDeclarationSyntax member)
            {
                MethodDeclarationSyntax analysisMethod = member as MethodDeclarationSyntax;
                if (analysisMethod == null)
                {
                    return null;
                }

                if (analysisMethod.Identifier.Text == "Initialize")
                {
                    return null;
                }

                ParameterListSyntax parameterList = analysisMethod.ParameterList;
                if (parameterList == null)
                {
                    return null;
                }

                SeparatedSyntaxList<ParameterSyntax> parameters = parameterList.Parameters;
                if (parameters == null || parameters.Count < 1)
                {
                    return null;
                }

                ParameterSyntax contextParameter = parameters[0];
                var parameterType = contextParameter.Type as IdentifierNameSyntax;
                if (parameterType != null && parameterType.Identifier.Text != "SyntaxNodeAnalysisContext")
                {
                    return null;
                }

                return analysisMethod;
            }

            // creates a statement that reports a diagnostic
            internal static SyntaxNode CreateDiagnosticReport(SyntaxGenerator generator, string argumentName, string contextName)
            {
                SyntaxNode argumentExpression = generator.IdentifierName(argumentName);
                SyntaxNode argument = generator.Argument(argumentExpression);

                SyntaxNode identifier = generator.IdentifierName(contextName);
                SyntaxNode memberExpression = generator.MemberAccessExpression(identifier, "ReportDiagnostic");
                SyntaxNode expression = generator.InvocationExpression(memberExpression, argument);
                SyntaxNode expressionStatement = generator.ExpressionStatement(expression);

                return expressionStatement;
            }

            // creates a variable holding a DiagnosticDescriptor
            // uses SyntaxFactory for formatting
            internal static FieldDeclarationSyntax CreateEmptyRule(SyntaxGenerator generator, string idName="Change me to the name of the above constant", string titleDefault="Enter a title for this diagnostic", string messageDefault="Enter a message to be displayed with this diagnostic",
                                                                    string categoryDefault="Enter a category for this diagnostic (e.g. Formatting)", ExpressionSyntax severityDefault=null, ExpressionSyntax enabledDefault=null)
            {
                if (severityDefault == null)
                {
                    severityDefault = generator.DefaultExpression(SyntaxFactory.ParseTypeName("DiagnosticSeverity")) as ExpressionSyntax;
                }

                if (enabledDefault == null)
                {
                    enabledDefault = generator.DefaultExpression(generator.TypeExpression(SpecialType.System_Boolean)) as ExpressionSyntax;
                }

                var type = SyntaxFactory.ParseTypeName("DiagnosticDescriptor");

                var arguments = new ArgumentSyntax[6];
                string whitespace = "            ";

                SyntaxNode id = generator.LiteralExpression(idName);
                var idArg = generator.Argument("id", RefKind.None, id).WithLeadingTrivia(SyntaxFactory.CarriageReturnLineFeed, SyntaxFactory.Whitespace(whitespace)) as ArgumentSyntax;
                arguments[0] = idArg;

                SyntaxNode title = generator.LiteralExpression(titleDefault);
                var titleArg = generator.Argument("title", RefKind.None, title).WithLeadingTrivia(SyntaxFactory.Whitespace(whitespace)) as ArgumentSyntax;
                arguments[1] = titleArg;

                SyntaxNode message = generator.LiteralExpression(messageDefault);
                var messageArg = generator.Argument("messageFormat", RefKind.None, message).WithLeadingTrivia(SyntaxFactory.Whitespace(whitespace)) as ArgumentSyntax;
                arguments[2] = messageArg;

                SyntaxNode category = generator.LiteralExpression(categoryDefault);
                var categoryArg = generator.Argument("category", RefKind.None, category).WithLeadingTrivia(SyntaxFactory.Whitespace(whitespace)) as ArgumentSyntax;
                arguments[3] = categoryArg;

                var defaultSeverityArg = generator.Argument("defaultSeverity", RefKind.None, severityDefault).WithLeadingTrivia(SyntaxFactory.Whitespace(whitespace)) as ArgumentSyntax;
                arguments[4] = defaultSeverityArg;

                var enabledArg = generator.Argument("isEnabledByDefault", RefKind.None, enabledDefault).WithLeadingTrivia(SyntaxFactory.Whitespace(whitespace)) as ArgumentSyntax;
                arguments[5] = enabledArg;
                
                SyntaxToken identifier = SyntaxFactory.ParseToken("spacingRule");

                var separators = new List<SyntaxToken>();
                SyntaxToken separator = SyntaxFactory.ParseToken(",").WithTrailingTrivia(SyntaxFactory.CarriageReturnLineFeed);
                separators.Add(separator);
                separators.Add(separator);
                separators.Add(separator);
                separators.Add(separator);
                separators.Add(separator);

                SeparatedSyntaxList<ArgumentSyntax> argumentsNewLines = SyntaxFactory.SeparatedList(arguments, separators);
                ArgumentListSyntax argumentList = SyntaxFactory.ArgumentList(argumentsNewLines);
                ObjectCreationExpressionSyntax value = SyntaxFactory.ObjectCreationExpression(type, argumentList, null);
                EqualsValueClauseSyntax initializer = SyntaxFactory.EqualsValueClause(value);

                var variables = new SeparatedSyntaxList<VariableDeclaratorSyntax>();
                VariableDeclaratorSyntax variable = SyntaxFactory.VariableDeclarator(identifier, null, initializer);
                variables = variables.Add(variable);

                VariableDeclarationSyntax declaration = SyntaxFactory.VariableDeclaration(type.WithTrailingTrivia(SyntaxFactory.Whitespace(" ")), variables);
                SyntaxTokenList modifiers = SyntaxFactory.TokenList(SyntaxFactory.ParseToken("internal").WithTrailingTrivia(SyntaxFactory.Whitespace(" ")), SyntaxFactory.ParseToken("static").WithTrailingTrivia(SyntaxFactory.Whitespace(" ")));
                FieldDeclarationSyntax rule = SyntaxFactory.FieldDeclaration(new SyntaxList<AttributeListSyntax>(), modifiers, declaration);

                return rule;
            }

            // creates the SupportedDiagnostics property with a get accessor with a not implemented exception
            internal static PropertyDeclarationSyntax CreateSupportedDiagnostics(SyntaxGenerator generator, INamedTypeSymbol notImplementedException)
            {
                TypeSyntax type = SyntaxFactory.ParseTypeName("ImmutableArray<DiagnosticDescriptor>");
                DeclarationModifiers modifiers = DeclarationModifiers.Override;

                SyntaxList<SyntaxNode> getAccessorStatements = new SyntaxList<SyntaxNode>();

                SyntaxNode throwStatement = generator.ThrowStatement(generator.ObjectCreationExpression(notImplementedException));
                getAccessorStatements = getAccessorStatements.Add(throwStatement);

                PropertyDeclarationSyntax propertyDeclaration = generator.PropertyDeclaration("SupportedDiagnostics", type, accessibility: Accessibility.Public, modifiers: modifiers, getAccessorStatements: getAccessorStatements) as PropertyDeclarationSyntax;
                propertyDeclaration = propertyDeclaration.RemoveNode(propertyDeclaration.AccessorList.Accessors[1], 0);

                return propertyDeclaration;
            }

            // creates a SyntaxKind.IfStatement argument
            internal static ArgumentSyntax CreateSyntaxKindIfStatement(SyntaxGenerator generator)
            {
                SyntaxNode syntaxKind = generator.IdentifierName("SyntaxKind");
                SyntaxNode expression = generator.MemberAccessExpression(syntaxKind, "IfStatement");
                var argument = generator.Argument(expression) as ArgumentSyntax;

                return argument;
            }

            // creates a correct register statement
            internal static SyntaxNode CreateRegister(SyntaxGenerator generator, MethodDeclarationSyntax declaration, string methodName)
            {
                var argument1 = generator.Argument(generator.IdentifierName(methodName)) as ArgumentSyntax;
                var argument2 = generator.Argument(generator.MemberAccessExpression(generator.IdentifierName("SyntaxKind"), "IfStatement")) as ArgumentSyntax;
                SeparatedSyntaxList<ArgumentSyntax> arguments = new SeparatedSyntaxList<ArgumentSyntax>();
                arguments = arguments.Add(argument1);
                arguments = arguments.Add(argument2);
                ArgumentListSyntax argumentList = SyntaxFactory.ArgumentList(arguments);

                string parameterName = GetFirstParameterName(declaration);
                SyntaxNode invocationExpr = BuildRegister(generator, parameterName, "RegisterSyntaxNodeAction", argumentList);
                return invocationExpr;
            }

            // creates the SyntaxNode analysis method
            internal static SyntaxNode CreateAnalysisMethod(SyntaxGenerator generator, string methodName, SemanticModel semanticModel)
            {
                TypeSyntax type = SyntaxFactory.ParseTypeName("SyntaxNodeAnalysisContext");
                SyntaxNode[] parameters = new[] { generator.ParameterDeclaration("context", type) };
                SyntaxList<SyntaxNode> statements = new SyntaxList<SyntaxNode>();
                INamedTypeSymbol notImplementedException = semanticModel.Compilation.GetTypeByMetadataName("System.NotImplementedException");
                statements = statements.Add(generator.ThrowStatement(generator.ObjectCreationExpression(notImplementedException)));

                SyntaxNode newMethodDeclaration = generator.MethodDeclaration(methodName, parameters: parameters, accessibility: Accessibility.Private, statements: statements);
                return newMethodDeclaration.WithLeadingTrivia(SyntaxFactory.ParseLeadingTrivia("// This method, which is the method that is registered within Initialize, performs the analysis of the Syntax Tree when an IfStatementSyntax Node is found. If the analysis finds an error, a diagnostic is reported").ElementAt(0), SyntaxFactory.CarriageReturnLineFeed, SyntaxFactory.ParseLeadingTrivia("// In this tutorial, this method will walk through the Syntax Tree seen in IfSyntaxTree.jpg and determine if the if-statement being analyzed has the correct spacing").ElementAt(0), SyntaxFactory.CarriageReturnLineFeed);
            }

            // gets the name of an existing analysis method, or null if none is found
            internal static string GetExistingAnalysisMethodName(ClassDeclarationSyntax classDeclaration)
            {
                IEnumerable<MethodDeclarationSyntax> methods = classDeclaration.Members.OfType<MethodDeclarationSyntax>();
                string methodName = null;

                foreach (MethodDeclarationSyntax method in methods)
                {
                    ParameterListSyntax parameterList = method.ParameterList;
                    if (parameterList != null)
                    {
                        SeparatedSyntaxList<ParameterSyntax> parameters = parameterList.Parameters;
                        if (parameters != null)
                        {
                            if (parameters.Count > 0)
                            {
                                var parameterType = parameters.First().Type as IdentifierNameSyntax;
                                if (parameterType != null && parameterType.Identifier.Text == "SyntaxNodeAnalysisContext")
                                {
                                    return methodName = method.Identifier.Text;
                                }
                            }
                        }
                    }
                }

                return methodName;
            }

            // creates a method keeping everything except for the parameters, and inserting a parameter of type SyntaxNodeAnalysisContext
            internal static SyntaxNode CreateMethodWithContextParameter(SyntaxGenerator generator, MethodDeclarationSyntax methodDeclaration)
            {
                TypeSyntax type = SyntaxFactory.ParseTypeName("SyntaxNodeAnalysisContext");
                SyntaxNode[] parameters = new[] { generator.ParameterDeclaration("context", type) };
                string methodName = methodDeclaration.Identifier.Text;
                TypeSyntax returnType = methodDeclaration.ReturnType;
                SyntaxList<StatementSyntax> statements = methodDeclaration.Body.Statements;

                SyntaxNode newDeclaration = generator.MethodDeclaration(methodName, parameters, returnType: returnType, accessibility: Accessibility.Private, statements: statements);
                return newDeclaration;
            }
        }
    }
}<|MERGE_RESOLUTION|>--- conflicted
+++ resolved
@@ -714,14 +714,18 @@
             var ifStatement = declaration.Body.Statements[2] as IfStatementSyntax;
 
             var ifBlockStatements = new SyntaxList<StatementSyntax>();
-            if (declaration.Body.Statements[2].Kind() == SyntaxKind.IfStatement)
+            if (ifStatement != null)
             {
                 var ifDeclaration = ifStatement.Statement as BlockSyntax;
                 var ifBlockStatement = ifDeclaration.Statements[0] as IfStatementSyntax;
-                var ifBlock = ifBlockStatement.Statement as BlockSyntax;
-                if (ifBlock != null)
-                {
-                    ifBlockStatements = ifBlock.Statements;
+
+                if (ifBlockStatement != null)
+                {
+                    var ifBlock = ifBlockStatement.Statement as BlockSyntax;
+                    if (ifBlock != null)
+                    {
+                        ifBlockStatements = ifBlock.Statements;
+                    }
                 }
             }
 
@@ -1845,20 +1849,7 @@
                 string diagnosticName = (methodDecl.Body.Statements[8] as LocalDeclarationStatementSyntax).Declaration.Variables[0].Identifier.Text;
                 return diagnosticName;
             }
-
-<<<<<<< HEAD
-            var ifBlockStatements = new SyntaxList<StatementSyntax>();
-            if (ifStatement != null)
-            {
-                var ifDeclaration = ifStatement.Statement as BlockSyntax;
-                var ifBlockStatement = ifDeclaration.Statements[0] as IfStatementSyntax;
-                if (ifBlockStatement != null)
-                {
-                    var ifBlock = ifBlockStatement.Statement as BlockSyntax;
-                    if (ifBlock != null)
-                    {
-                        ifBlockStatements = ifBlock.Statements;
-=======
+            
             // gets the context parameter of the analysis method
             internal static string GetContextParameter(MethodDeclarationSyntax methodDecl)
             {
@@ -1895,7 +1886,6 @@
                                 methodName = name.Identifier.Text;
                             }
                         }
->>>>>>> 4912cb55
                     }
                 }
 
