﻿// Copyright (c) Microsoft.  All Rights Reserved.  Licensed under the Apache License, Version 2.0.  See License.txt in the project root for license information.
using System;
using System.Collections.Generic;
using System.Collections.Immutable;
using System.Composition;
using System.Linq;
using System.Threading;
using System.Threading.Tasks;
using Microsoft.CodeAnalysis;
using Microsoft.CodeAnalysis.CodeFixes;
using Microsoft.CodeAnalysis.CodeActions;
using Microsoft.CodeAnalysis.CSharp;
using Microsoft.CodeAnalysis.CSharp.Syntax;
using Microsoft.CodeAnalysis.Rename;
using Microsoft.CodeAnalysis.Text;
using Microsoft.CodeAnalysis.Editing;

namespace MetaCompilation
{
    [ExportCodeFixProvider(LanguageNames.CSharp, Name = nameof(MetaCompilationCodeFixProvider)), Shared]
    public class MetaCompilationCodeFixProvider : CodeFixProvider
    {
        public const string MessagePrefix = "T: ";

        public override ImmutableArray<string> FixableDiagnosticIds
        {
            get
            {
                return ImmutableArray.Create(MetaCompilationAnalyzer.MissingId,
                                             MetaCompilationAnalyzer.MissingInit,
                                             MetaCompilationAnalyzer.MissingRegisterStatement,
                                             MetaCompilationAnalyzer.TooManyInitStatements,
                                             MetaCompilationAnalyzer.IncorrectInitSig,
                                             MetaCompilationAnalyzer.InvalidStatement,
                                             MetaCompilationAnalyzer.MissingAnalysisMethod,
                                             MetaCompilationAnalyzer.IncorrectAnalysisAccessibility,
                                             MetaCompilationAnalyzer.IncorrectAnalysisParameter,
                                             MetaCompilationAnalyzer.IncorrectAnalysisReturnType,
                                             MetaCompilationAnalyzer.IncorrectSigSuppDiag,
                                             MetaCompilationAnalyzer.MissingAccessor,
                                             MetaCompilationAnalyzer.TooManyAccessors,
                                             MetaCompilationAnalyzer.IncorrectAccessorReturn,
                                             MetaCompilationAnalyzer.SuppDiagReturnValue,
                                             MetaCompilationAnalyzer.SupportedRules,
                                             MetaCompilationAnalyzer.IdDeclTypeError,
                                             MetaCompilationAnalyzer.MissingIdDeclaration,
                                             MetaCompilationAnalyzer.DefaultSeverityError,
                                             MetaCompilationAnalyzer.EnabledByDefaultError,
                                             MetaCompilationAnalyzer.InternalAndStaticError,
                                             MetaCompilationAnalyzer.MissingRule,
                                             MetaCompilationAnalyzer.IfStatementMissing,
                                             MetaCompilationAnalyzer.IfStatementIncorrect,
                                             MetaCompilationAnalyzer.IfKeywordMissing,
                                             MetaCompilationAnalyzer.IfKeywordIncorrect,
                                             MetaCompilationAnalyzer.TrailingTriviaCheckMissing,
                                             MetaCompilationAnalyzer.TrailingTriviaCheckIncorrect,
                                             MetaCompilationAnalyzer.TrailingTriviaVarMissing,
                                             MetaCompilationAnalyzer.TrailingTriviaVarIncorrect,
                                             MetaCompilationAnalyzer.WhitespaceCheckMissing,
                                             MetaCompilationAnalyzer.WhitespaceCheckIncorrect,
                                             MetaCompilationAnalyzer.ReturnStatementMissing,
                                             MetaCompilationAnalyzer.ReturnStatementIncorrect,
                                             MetaCompilationAnalyzer.OpenParenIncorrect,
                                             MetaCompilationAnalyzer.OpenParenMissing,
                                             MetaCompilationAnalyzer.StartSpanIncorrect,
                                             MetaCompilationAnalyzer.StartSpanMissing,
                                             MetaCompilationAnalyzer.EndSpanIncorrect,
                                             MetaCompilationAnalyzer.EndSpanMissing,
                                             MetaCompilationAnalyzer.SpanIncorrect,
                                             MetaCompilationAnalyzer.SpanMissing,
                                             MetaCompilationAnalyzer.LocationIncorrect,
                                             MetaCompilationAnalyzer.LocationMissing,
                                             MetaCompilationAnalyzer.DiagnosticMissing,
                                             MetaCompilationAnalyzer.DiagnosticIncorrect,
                                             MetaCompilationAnalyzer.DiagnosticReportIncorrect,
                                             MetaCompilationAnalyzer.DiagnosticReportMissing,
                                             MetaCompilationAnalyzer.TrailingTriviaKindCheckMissing,
                                             MetaCompilationAnalyzer.TrailingTriviaKindCheckIncorrect,
                                             MetaCompilationAnalyzer.MissingSuppDiag,
                                             MetaCompilationAnalyzer.IncorrectKind,
                                             MetaCompilationAnalyzer.IncorrectRegister,
                                             MetaCompilationAnalyzer.IncorrectArguments);
            }
        }

        public sealed override FixAllProvider GetFixAllProvider()
        {
            return WellKnownFixAllProviders.BatchFixer;
        }

        public sealed override async Task RegisterCodeFixesAsync(CodeFixContext context)
        {
            SyntaxNode root = await context.Document.GetSyntaxRootAsync(context.CancellationToken).ConfigureAwait(false);

            foreach (Diagnostic diagnostic in context.Diagnostics)
            {
                TextSpan diagnosticSpan = diagnostic.Location.SourceSpan;

                if (diagnostic.Id.Equals(MetaCompilationAnalyzer.MissingId))
                {
                    IEnumerable<ClassDeclarationSyntax> declarations = root.FindToken(diagnosticSpan.Start).Parent.AncestorsAndSelf().OfType<ClassDeclarationSyntax>();
                    if (declarations.Count() != 0)
                    {
                        ClassDeclarationSyntax declaration = declarations.First();
                        context.RegisterCodeFix(CodeAction.Create(MessagePrefix + "Give the diagnostic a unique string ID distinguishing it from other diagnostics", c => MissingIdAsync(context.Document, declaration, c)), diagnostic);

                    }
                }
                else if (diagnostic.Id.Equals(MetaCompilationAnalyzer.MissingInit))
                {
                    IEnumerable<ClassDeclarationSyntax> declarations = root.FindToken(diagnosticSpan.Start).Parent.AncestorsAndSelf().OfType<ClassDeclarationSyntax>();
                    if (declarations.Count() != 0)
                    {
                        ClassDeclarationSyntax declaration = declarations.First();
                        context.RegisterCodeFix(CodeAction.Create(MessagePrefix + "Insert the missing Initialize method", c => MissingInitAsync(context.Document, declaration, c)), diagnostic);
                    }
                }
                else if (diagnostic.Id.Equals(MetaCompilationAnalyzer.MissingRegisterStatement))
                {
                    IEnumerable<MethodDeclarationSyntax> declarations = root.FindToken(diagnosticSpan.Start).Parent.AncestorsAndSelf().OfType<MethodDeclarationSyntax>();
                    if (declarations.Count() != 0)
                    {
                        MethodDeclarationSyntax declaration = declarations.First();
                        context.RegisterCodeFix(CodeAction.Create(MessagePrefix + "Register an action to analyze code when changes occur", c => MissingRegisterAsync(context.Document, declaration, c)), diagnostic);
                    }
                }
                else if (diagnostic.Id.Equals(MetaCompilationAnalyzer.TooManyInitStatements))
                {
                    IEnumerable<MethodDeclarationSyntax> declarations = root.FindToken(diagnosticSpan.Start).Parent.AncestorsAndSelf().OfType<MethodDeclarationSyntax>();
                    if (declarations.Count() != 0)
                    {
                        MethodDeclarationSyntax declaration = declarations.First();
                        context.RegisterCodeFix(CodeAction.Create(MessagePrefix + "Remove multiple registered actions from the Initialize method", c => MultipleStatementsAsync(context.Document, declaration, c)), diagnostic);
                    }
                }
                else if (diagnostic.Id.Equals(MetaCompilationAnalyzer.InvalidStatement))
                {
                    IEnumerable<StatementSyntax> declarations = root.FindToken(diagnosticSpan.Start).Parent.AncestorsAndSelf().OfType<StatementSyntax>();
                    if (declarations.Count() != 0)
                    {
                        StatementSyntax declaration = declarations.First();
                        context.RegisterCodeFix(CodeAction.Create(MessagePrefix + "Remove invalid statements from the Initialize method", c => InvalidStatementAsync(context.Document, declaration, c)), diagnostic);
                    }
                }
                else if (diagnostic.Id.Equals(MetaCompilationAnalyzer.MissingAnalysisMethod))
                {
                    IEnumerable<MethodDeclarationSyntax> declarations = root.FindToken(diagnosticSpan.Start).Parent.AncestorsAndSelf().OfType<MethodDeclarationSyntax>();
                    if (declarations.Count() != 0)
                    {
                        MethodDeclarationSyntax declaration = declarations.First();
                        context.RegisterCodeFix(CodeAction.Create(MessagePrefix + "Generate the method called by actions registered in Initialize.", c => MissingAnalysisMethodAsync(context.Document, declaration, c)), diagnostic);
                    }
                }
                else if (diagnostic.Id.Equals(MetaCompilationAnalyzer.IncorrectAnalysisAccessibility))
                {
                    IEnumerable<MethodDeclarationSyntax> declarations = root.FindToken(diagnosticSpan.Start).Parent.AncestorsAndSelf().OfType<MethodDeclarationSyntax>();
                    if (declarations.Count() != 0)
                    {
                        MethodDeclarationSyntax declaration = declarations.First();
                        context.RegisterCodeFix(CodeAction.Create(MessagePrefix + "Add the private keyword to this method.", c => IncorrectAnalysisAccessibilityAsync(context.Document, declaration, c)), diagnostic);
                    }
                }
                else if (diagnostic.Id.Equals(MetaCompilationAnalyzer.IncorrectAnalysisReturnType))
                {
                    IEnumerable<MethodDeclarationSyntax> declarations = root.FindToken(diagnosticSpan.Start).Parent.AncestorsAndSelf().OfType<MethodDeclarationSyntax>();
                    if (declarations.Count() != 0)
                    {
                        MethodDeclarationSyntax declaration = declarations.First();
                        context.RegisterCodeFix(CodeAction.Create(MessagePrefix + "Declare a void return type for this method.", c => IncorrectAnalysisReturnTypeAsync(context.Document, declaration, c)), diagnostic);
                    }
                }
                else if (diagnostic.Id.Equals(MetaCompilationAnalyzer.IncorrectAnalysisParameter))
                {
                    IEnumerable<MethodDeclarationSyntax> declarations = root.FindToken(diagnosticSpan.Start).Parent.AncestorsAndSelf().OfType<MethodDeclarationSyntax>();
                    if (declarations.Count() != 0)
                    {
                        MethodDeclarationSyntax declaration = declarations.First();
                        context.RegisterCodeFix(CodeAction.Create(MessagePrefix + "Have this method take one parameter of type SyntaxNodeAnalysisContext.", c => IncorrectAnalysisParameterAsync(context.Document, declaration, c)), diagnostic);
                    }
                }

                else if (diagnostic.Id.EndsWith(MetaCompilationAnalyzer.InternalAndStaticError))
                {
                    IEnumerable<FieldDeclarationSyntax> declarations = root.FindToken(diagnosticSpan.Start).Parent.AncestorsAndSelf().OfType<FieldDeclarationSyntax>();
                    if (declarations.Count() != 0)
                    {
                        FieldDeclarationSyntax declaration = declarations.First();
                        context.RegisterCodeFix(CodeAction.Create(MessagePrefix + "Make the DiagnosticDescriptor rule both internal and static", c => InternalStaticAsync(context.Document, declaration, c)), diagnostic);
                    }
                }
                else if (diagnostic.Id.EndsWith(MetaCompilationAnalyzer.EnabledByDefaultError))
                {
                    IEnumerable<ArgumentSyntax> declarations = root.FindToken(diagnosticSpan.Start).Parent.AncestorsAndSelf().OfType<ArgumentSyntax>();
                    if (declarations.Count() != 0)
                    {
                        ArgumentSyntax declaration = declarations.First();
                        context.RegisterCodeFix(CodeAction.Create(MessagePrefix + "Set 'isEnabledByDefault' parameter to true", c => EnabledByDefaultAsync(context.Document, declaration, c)), diagnostic);
                    }
                }
                else if (diagnostic.Id.EndsWith(MetaCompilationAnalyzer.DefaultSeverityError))
                {
                    IEnumerable<ArgumentSyntax> declarations = root.FindToken(diagnosticSpan.Start).Parent.AncestorsAndSelf().OfType<ArgumentSyntax>();
                    if (declarations.Count() != 0)
                    {
                        ArgumentSyntax declaration = declarations.First();
                        context.RegisterCodeFix(CodeAction.Create(MessagePrefix + "Set the severity to 'Error' if something is not allowed", c => DiagnosticSeverityError(context.Document, declaration, c)), diagnostic);
                        context.RegisterCodeFix(CodeAction.Create(MessagePrefix + "Set the severity to 'Warning' if something is suspicious but allowed", c => DiagnosticSeverityWarning(context.Document, declaration, c)), diagnostic);
                        context.RegisterCodeFix(CodeAction.Create(MessagePrefix + "Set the severity to 'Hidden' if something is an issue, but is not surfaced", c => DiagnosticSeverityHidden(context.Document, declaration, c)), diagnostic);
                        context.RegisterCodeFix(CodeAction.Create(MessagePrefix + "Set the severity to 'Info' for information not indicating a problem", c => DiagnosticSeverityInfo(context.Document, declaration, c)), diagnostic);
                    }
                }
                else if (diagnostic.Id.EndsWith(MetaCompilationAnalyzer.MissingIdDeclaration))
                {
                    IEnumerable<VariableDeclaratorSyntax> declarations = root.FindToken(diagnosticSpan.Start).Parent.AncestorsAndSelf().OfType<VariableDeclaratorSyntax>();
                    if (declarations.Count() != 0)
                    {
                        VariableDeclaratorSyntax declaration = declarations.First();
                        context.RegisterCodeFix(CodeAction.Create(MessagePrefix + "Declare the diagnostic ID as a public constant string", c => MissingIdDeclarationAsync(context.Document, declaration, c)), diagnostic);
                    }
                }
                else if (diagnostic.Id.EndsWith(MetaCompilationAnalyzer.IdDeclTypeError))
                {
                    IEnumerable<ClassDeclarationSyntax> classDeclarations = root.FindToken(diagnosticSpan.Start).Parent.AncestorsAndSelf().OfType<ClassDeclarationSyntax>();
                    if (classDeclarations.Count() != 0)
                    {
                        ClassDeclarationSyntax classDeclaration = classDeclarations.First();
                        context.RegisterCodeFix(CodeAction.Create(MessagePrefix + "Declare the diagnostic ID as a public constant string", c => IdDeclTypeAsync(context.Document, classDeclaration, c)), diagnostic);
                    }
                }
                else if (diagnostic.Id.Equals(MetaCompilationAnalyzer.IfStatementIncorrect))
                {
                    IEnumerable<StatementSyntax> declarations = root.FindToken(diagnosticSpan.Start).Parent.AncestorsAndSelf().OfType<StatementSyntax>();
                    if (declarations.Count() != 0)
                    {
                        StatementSyntax declaration = declarations.First();
                        context.RegisterCodeFix(CodeAction.Create(MessagePrefix + "Extract the IfStatementSyntax Node from the context", c => IncorrectIfAsync(context.Document, declaration, c)), diagnostic);
                    }
                }
                else if (diagnostic.Id.Equals(MetaCompilationAnalyzer.IfStatementMissing))
                {
                    IEnumerable<MethodDeclarationSyntax> declarations = root.FindToken(diagnosticSpan.Start).Parent.AncestorsAndSelf().OfType<MethodDeclarationSyntax>();
                    if (declarations.Count() != 0)
                    {
                        MethodDeclarationSyntax declaration = declarations.First();
                        context.RegisterCodeFix(CodeAction.Create(MessagePrefix + "Extract the IfStatementSyntax Node from the context", c => MissingIfAsync(context.Document, declaration, c)), diagnostic);
                    }
                }
                else if (diagnostic.Id.Equals(MetaCompilationAnalyzer.IncorrectInitSig))
                {
                    IEnumerable<MethodDeclarationSyntax> declarations = root.FindToken(diagnosticSpan.Start).Parent.AncestorsAndSelf().OfType<MethodDeclarationSyntax>();
                    if (declarations.Count() != 0)
                    {
                        MethodDeclarationSyntax declaration = declarations.First();
                        context.RegisterCodeFix(CodeAction.Create(MessagePrefix + "Implement the correct signature for the Initialize method", c => IncorrectSigAsync(context.Document, declaration, c)), diagnostic);
                    }
                }
                else if (diagnostic.Id.Equals(MetaCompilationAnalyzer.IfKeywordIncorrect))
                {
                    IEnumerable<StatementSyntax> declarations = root.FindToken(diagnosticSpan.Start).Parent.AncestorsAndSelf().OfType<StatementSyntax>();
                    if (declarations.Count() != 0)
                    {
                        StatementSyntax declaration = declarations.First();
                        context.RegisterCodeFix(CodeAction.Create(MessagePrefix + "Extract the if-keyword from the if-statement", c => IncorrectKeywordAsync(context.Document, declaration, c)), diagnostic);
                    }
                }
                else if (diagnostic.Id.Equals(MetaCompilationAnalyzer.IfKeywordMissing))
                {
                    IEnumerable<MethodDeclarationSyntax> declarations = root.FindToken(diagnosticSpan.Start).Parent.AncestorsAndSelf().OfType<MethodDeclarationSyntax>();
                    if (declarations.Count() != 0)
                    {
                        MethodDeclarationSyntax declaration = declarations.First();
                        context.RegisterCodeFix(CodeAction.Create(MessagePrefix + "Extract the if-keyword from the if-statement", c => MissingKeywordAsync(context.Document, declaration, c)), diagnostic);
                    }
                }
                else if (diagnostic.Id.Equals(MetaCompilationAnalyzer.TrailingTriviaCheckIncorrect))
                {
                    IEnumerable<MethodDeclarationSyntax> declarations = root.FindToken(diagnosticSpan.Start).Parent.AncestorsAndSelf().OfType<MethodDeclarationSyntax>();
                    if (declarations.Count() != 0)
                    {
                        MethodDeclarationSyntax declaration = declarations.First();
                        context.RegisterCodeFix(CodeAction.Create(MessagePrefix + "Check if the if-keyword has trailing trivia", c => TrailingCheckIncorrectAsync(context.Document, declaration, c)), diagnostic);
                    }
                }
                else if (diagnostic.Id.Equals(MetaCompilationAnalyzer.TrailingTriviaCheckMissing))
                {
                    IEnumerable<MethodDeclarationSyntax> declarations = root.FindToken(diagnosticSpan.Start).Parent.AncestorsAndSelf().OfType<MethodDeclarationSyntax>();
                    if (declarations.Count() != 0)
                    {
                        MethodDeclarationSyntax declaration = declarations.First();
                        context.RegisterCodeFix(CodeAction.Create(MessagePrefix + "Check if the if-keyword has trailing trivia", c => TrailingCheckMissingAsync(context.Document, declaration, c)), diagnostic);
                    }
                }
                else if (diagnostic.Id.Equals(MetaCompilationAnalyzer.TrailingTriviaVarMissing))
                {
                    IEnumerable<MethodDeclarationSyntax> declarations = root.FindToken(diagnosticSpan.Start).Parent.AncestorsAndSelf().OfType<MethodDeclarationSyntax>();
                    if (declarations.Count() != 0)
                    {
                        MethodDeclarationSyntax declaration = declarations.First();
                        context.RegisterCodeFix(CodeAction.Create(MessagePrefix + "Extract the last trailing trivia into a variable", c => TrailingVarMissingAsync(context.Document, declaration, c)), diagnostic);
                    }
                }
                else if (diagnostic.Id.Equals(MetaCompilationAnalyzer.TrailingTriviaVarIncorrect))
                {
                    IEnumerable<MethodDeclarationSyntax> declarations = root.FindToken(diagnosticSpan.Start).Parent.AncestorsAndSelf().OfType<MethodDeclarationSyntax>();
                    if (declarations.Count() != 0)
                    {
                        MethodDeclarationSyntax declaration = declarations.First();
                        context.RegisterCodeFix(CodeAction.Create(MessagePrefix + "Extract the last trailing trivia into a variable", c => TrailingVarIncorrectAsync(context.Document, declaration, c)), diagnostic);
                    }
                }
                else if (diagnostic.Id.Equals(MetaCompilationAnalyzer.TrailingTriviaKindCheckIncorrect))
                {
                    IEnumerable<IfStatementSyntax> declarations = root.FindToken(diagnosticSpan.Start).Parent.AncestorsAndSelf().OfType<IfStatementSyntax>();
                    if (declarations.Count() != 0)
                    {
                        IfStatementSyntax declaration = declarations.First();
                        context.RegisterCodeFix(CodeAction.Create(MessagePrefix + "Check the kind of the last trailing trivia", c => TrailingKindCheckIncorrectAsync(context.Document, declaration, c)), diagnostic);
                    }
                }
                else if (diagnostic.Id.Equals(MetaCompilationAnalyzer.TrailingTriviaKindCheckMissing))
                {
                    IEnumerable<IfStatementSyntax> declarations = root.FindToken(diagnosticSpan.Start).Parent.AncestorsAndSelf().OfType<IfStatementSyntax>();
                    if (declarations.Count() != 0)
                    {
                        IfStatementSyntax declaration = declarations.First();
                        context.RegisterCodeFix(CodeAction.Create(MessagePrefix + "Check the kind of the last trailing trivia", c => TrailingKindCheckMissingAsync(context.Document, declaration, c)), diagnostic);
                    }
                }
                else if (diagnostic.Id.Equals(MetaCompilationAnalyzer.WhitespaceCheckIncorrect))
                {
                    IEnumerable<IfStatementSyntax> declarations = root.FindToken(diagnosticSpan.Start).Parent.AncestorsAndSelf().OfType<IfStatementSyntax>();
                    if (declarations.Count() != 0)
                    {
                        IfStatementSyntax declaration = declarations.First();
                        context.RegisterCodeFix(CodeAction.Create(MessagePrefix + "Check if the whitespace is a single space", c => WhitespaceCheckIncorrectAsync(context.Document, declaration, c)), diagnostic);
                    }
                }
                else if (diagnostic.Id.Equals(MetaCompilationAnalyzer.ReturnStatementIncorrect))
                {
                    IEnumerable<IfStatementSyntax> declarations = root.FindToken(diagnosticSpan.Start).Parent.AncestorsAndSelf().OfType<IfStatementSyntax>();
                    if (declarations.Count() != 0)
                    {
                        IfStatementSyntax declaration = declarations.First();
                        context.RegisterCodeFix(CodeAction.Create(MessagePrefix + "Return from the method", c => ReturnIncorrectAsync(context.Document, declaration, c)), diagnostic);
                    }
                }
                else if (diagnostic.Id.Equals(MetaCompilationAnalyzer.ReturnStatementMissing))
                {
                    IEnumerable<IfStatementSyntax> declarations = root.FindToken(diagnosticSpan.Start).Parent.AncestorsAndSelf().OfType<IfStatementSyntax>();
                    if (declarations.Count() != 0)
                    {
                        IfStatementSyntax declaration = declarations.First();
                        context.RegisterCodeFix(CodeAction.Create(MessagePrefix + "Return from the method", c => ReturnMissingAsync(context.Document, declaration, c)), diagnostic);
                    }
                }
                else if (diagnostic.Id.Equals(MetaCompilationAnalyzer.WhitespaceCheckMissing))
                {
                    IEnumerable<IfStatementSyntax> declarations = root.FindToken(diagnosticSpan.Start).Parent.AncestorsAndSelf().OfType<IfStatementSyntax>();
                    if (declarations.Count() != 0)
                    {
                        IfStatementSyntax declaration = declarations.First();
                        context.RegisterCodeFix(CodeAction.Create(MessagePrefix + "Check if the whitespace is a single space", c => WhitespaceCheckMissingAsync(context.Document, declaration, c)), diagnostic);
                    }
                }
                else if (diagnostic.Id.Equals(MetaCompilationAnalyzer.LocationMissing))
                {
                    IEnumerable<MethodDeclarationSyntax> declarations = root.FindToken(diagnosticSpan.Start).Parent.AncestorsAndSelf().OfType<MethodDeclarationSyntax>();
                    if (declarations.Count() != 0)
                    {
                        MethodDeclarationSyntax declaration = declarations.First();
                        context.RegisterCodeFix(CodeAction.Create(MessagePrefix + "Create a diagnostic location", c => AddLocationAsync(context.Document, declaration, c)), diagnostic);
                    }
                }
                else if (diagnostic.Id.Equals(MetaCompilationAnalyzer.LocationIncorrect))
                {
                    IEnumerable<StatementSyntax> declarations = root.FindToken(diagnosticSpan.Start).Parent.AncestorsAndSelf().OfType<StatementSyntax>();
                    if (declarations.Count() != 0)
                    {
                        StatementSyntax declaration = declarations.First();
                        context.RegisterCodeFix(CodeAction.Create(MessagePrefix + "Create a diagnostic location", c => ReplaceLocationAsync(context.Document, declaration, c)), diagnostic);
                    }
                }
                else if (diagnostic.Id.Equals(MetaCompilationAnalyzer.SpanMissing))
                {
                    IEnumerable<MethodDeclarationSyntax> declarations = root.FindToken(diagnosticSpan.Start).Parent.AncestorsAndSelf().OfType<MethodDeclarationSyntax>();
                    if (declarations.Count() != 0)
                    {
                        MethodDeclarationSyntax declaration = declarations.First();
                        context.RegisterCodeFix(CodeAction.Create(MessagePrefix + "Create a diagnostic span", c => AddSpanAsync(context.Document, declaration, c)), diagnostic);
                    }
                }
                else if (diagnostic.Id.Equals(MetaCompilationAnalyzer.SpanIncorrect))
                {
                    IEnumerable<StatementSyntax> declarations = root.FindToken(diagnosticSpan.Start).Parent.AncestorsAndSelf().OfType<StatementSyntax>();
                    if (declarations.Count() != 0)
                    {
                        StatementSyntax declaration = declarations.First();
                        context.RegisterCodeFix(CodeAction.Create(MessagePrefix + "Create a diagnostic span", c => ReplaceSpanAsync(context.Document, declaration, c)), diagnostic);
                    }
                }
                else if (diagnostic.Id.Equals(MetaCompilationAnalyzer.EndSpanMissing))
                {
                    IEnumerable<MethodDeclarationSyntax> declarations = root.FindToken(diagnosticSpan.Start).Parent.AncestorsAndSelf().OfType<MethodDeclarationSyntax>();
                    if (declarations.Count() != 0)
                    {
                        MethodDeclarationSyntax declaration = declarations.First();
                        context.RegisterCodeFix(CodeAction.Create(MessagePrefix + "Create a variable representing the end of the diagnostic span", c => AddEndSpanAsync(context.Document, declaration, c)), diagnostic);
                    }
                }
                else if (diagnostic.Id.Equals(MetaCompilationAnalyzer.EndSpanIncorrect))
                {
                    IEnumerable<StatementSyntax> declarations = root.FindToken(diagnosticSpan.Start).Parent.AncestorsAndSelf().OfType<StatementSyntax>();
                    if (declarations.Count() != 0)
                    {
                        StatementSyntax declaration = declarations.First();
                        context.RegisterCodeFix(CodeAction.Create(MessagePrefix + "Create a variable representing the end of the diagnostic span", c => ReplaceEndSpanAsync(context.Document, declaration, c)), diagnostic);
                    }
                }
                else if (diagnostic.Id.Equals(MetaCompilationAnalyzer.StartSpanMissing))
                {
                    IEnumerable<MethodDeclarationSyntax> declarations = root.FindToken(diagnosticSpan.Start).Parent.AncestorsAndSelf().OfType<MethodDeclarationSyntax>();
                    if (declarations.Count() != 0)
                    {
                        MethodDeclarationSyntax declaration = declarations.First();
                        context.RegisterCodeFix(CodeAction.Create(MessagePrefix + "Create a variable representing the start of the diagnostic span", c => AddStartSpanAsync(context.Document, declaration, c)), diagnostic);
                    }
                }
                else if (diagnostic.Id.Equals(MetaCompilationAnalyzer.StartSpanIncorrect))
                {
                    IEnumerable<StatementSyntax> declarations = root.FindToken(diagnosticSpan.Start).Parent.AncestorsAndSelf().OfType<StatementSyntax>();
                    if (declarations.Count() != 0)
                    {
                        StatementSyntax declaration = declarations.First();
                        context.RegisterCodeFix(CodeAction.Create(MessagePrefix + "Create a variable representing the start of the diagnostic span", c => ReplaceStartSpanAsync(context.Document, declaration, c)), diagnostic);
                    }
                }
                else if (diagnostic.Id.Equals(MetaCompilationAnalyzer.OpenParenMissing))
                {
                    IEnumerable<MethodDeclarationSyntax> declarations = root.FindToken(diagnosticSpan.Start).Parent.AncestorsAndSelf().OfType<MethodDeclarationSyntax>();
                    if (declarations.Count() != 0)
                    {
                        MethodDeclarationSyntax declaration = declarations.First();
                        context.RegisterCodeFix(CodeAction.Create(MessagePrefix + "Extract the open parenthesis from the if-statement", c => AddOpenParenAsync(context.Document, declaration, c)), diagnostic);
                    }
                }
                else if (diagnostic.Id.Equals(MetaCompilationAnalyzer.OpenParenIncorrect))
                {
                    IEnumerable<StatementSyntax> declarations = root.FindToken(diagnosticSpan.Start).Parent.AncestorsAndSelf().OfType<StatementSyntax>();
                    if (declarations.Count() != 0)
                    {
                        StatementSyntax declaration = declarations.First();
                        context.RegisterCodeFix(CodeAction.Create(MessagePrefix + "Extract the open parenthesis from the if-statement", c => ReplaceOpenParenAsync(context.Document, declaration, c)), diagnostic);
                    }
                }
                else if (diagnostic.Id.Equals(MetaCompilationAnalyzer.DiagnosticMissing))
                {
                    IEnumerable<ClassDeclarationSyntax> declarations = root.FindToken(diagnosticSpan.Start).Parent.AncestorsAndSelf().OfType<ClassDeclarationSyntax>();
                    if (declarations.Count() != 0)
                    {
                        ClassDeclarationSyntax declaration = declarations.First();
                        context.RegisterCodeFix(CodeAction.Create(MessagePrefix + "Create the diagnostic that is going to be reported", c => AddDiagnosticAsync(context.Document, declaration, c)), diagnostic);
                    }
                }
                else if (diagnostic.Id.Equals(MetaCompilationAnalyzer.DiagnosticIncorrect))
                {
                    IEnumerable<StatementSyntax> declarations = root.FindToken(diagnosticSpan.Start).Parent.AncestorsAndSelf().OfType<StatementSyntax>();
                    if (declarations.Count() != 0)
                    {
                        StatementSyntax declaration = declarations.First();
                        context.RegisterCodeFix(CodeAction.Create(MessagePrefix + "Create the diagnostic that is going to be reported", c => ReplaceDiagnosticAsync(context.Document, declaration, c)), diagnostic);
                    }
                }
                else if (diagnostic.Id.Equals(MetaCompilationAnalyzer.DiagnosticReportMissing))
                {
                    IEnumerable<MethodDeclarationSyntax> declarations = root.FindToken(diagnosticSpan.Start).Parent.AncestorsAndSelf().OfType<MethodDeclarationSyntax>();
                    if (declarations.Count() != 0)
                    {
                        MethodDeclarationSyntax declaration = declarations.First();
                        context.RegisterCodeFix(CodeAction.Create(MessagePrefix + "Report the diagnostic to the SyntaxNodeAnalysisContext", c => AddDiagnosticReportAsync(context.Document, declaration, c)), diagnostic);
                    }
                }
                else if (diagnostic.Id.Equals(MetaCompilationAnalyzer.DiagnosticReportIncorrect))
                {
                    IEnumerable<StatementSyntax> declarations = root.FindToken(diagnosticSpan.Start).Parent.AncestorsAndSelf().OfType<StatementSyntax>();
                    if (declarations.Count() != 0)
                    {
                        StatementSyntax declaration = declarations.First();
                        context.RegisterCodeFix(CodeAction.Create(MessagePrefix + "Report the diagnostic to the SyntaxNodeAnalysisContext", c => ReplaceDiagnosticReportAsync(context.Document, declaration, c)), diagnostic);
                    }
                }
                else if (diagnostic.Id.Equals(MetaCompilationAnalyzer.IncorrectSigSuppDiag))
                {
                    IEnumerable<PropertyDeclarationSyntax> declarations = root.FindToken(diagnosticSpan.Start).Parent.AncestorsAndSelf().OfType<PropertyDeclarationSyntax>();
                    if (declarations.Count() != 0)
                    {
                        PropertyDeclarationSyntax declaration = declarations.First();
                        context.RegisterCodeFix(CodeAction.Create(MessagePrefix + "Implement the correct signature for the SupportedDiagnostics property", c => IncorrectSigSuppDiagAsync(context.Document, declaration, c)), diagnostic);
                    }
                }
                else if (diagnostic.Id.Equals(MetaCompilationAnalyzer.MissingAccessor))
                {
                    IEnumerable<PropertyDeclarationSyntax> declarations = root.FindToken(diagnosticSpan.Start).Parent.AncestorsAndSelf().OfType<PropertyDeclarationSyntax>();
                    if (declarations.Count() != 0)
                    {
                        PropertyDeclarationSyntax declaration = declarations.First();
                        context.RegisterCodeFix(CodeAction.Create(MessagePrefix + "Add a get-accessor to the SupportedDiagnostics property", c => MissingAccessorAsync(context.Document, declaration, c)), diagnostic);
                    }
                }
                else if (diagnostic.Id.Equals(MetaCompilationAnalyzer.TooManyAccessors))
                {
                    IEnumerable<PropertyDeclarationSyntax> declarations = root.FindToken(diagnosticSpan.Start).Parent.AncestorsAndSelf().OfType<PropertyDeclarationSyntax>();
                    if (declarations.Count() != 0)
                    {
                        PropertyDeclarationSyntax declaration = declarations.First();
                        context.RegisterCodeFix(CodeAction.Create(MessagePrefix + "Remove unnecessary accessors from the SupportedDiagnostics property", c => TooManyAccessorsAsync(context.Document, declaration, c)), diagnostic);
                    }
                }
                else if (diagnostic.Id.Equals(MetaCompilationAnalyzer.IncorrectAccessorReturn) || diagnostic.Id.Equals(MetaCompilationAnalyzer.SuppDiagReturnValue))
                {
                    IEnumerable<PropertyDeclarationSyntax> declarations = root.FindToken(diagnosticSpan.Start).Parent.AncestorsAndSelf().OfType<PropertyDeclarationSyntax>();
                    if (declarations.Count() != 0)
                    {
                        PropertyDeclarationSyntax declaration = declarations.First();
                        context.RegisterCodeFix(CodeAction.Create(MessagePrefix + "Return an ImmutableArray of DiagnosticDescriptors from SupportedDiagnostics", c => AccessorReturnValueAsync(context.Document, declaration, c)), diagnostic);
                    }
                }
                else if (diagnostic.Id.Equals(MetaCompilationAnalyzer.SupportedRules))
                {
                    IEnumerable<ClassDeclarationSyntax> declarations = root.FindToken(diagnosticSpan.Start).Parent.AncestorsAndSelf().OfType<ClassDeclarationSyntax>();
                    if (declarations.Count() != 0)
                    {
                        ClassDeclarationSyntax declaration = declarations.First();
                        context.RegisterCodeFix(CodeAction.Create(MessagePrefix + "Return a list of all diagnostics that can be reported by this analyzer", c => SupportedRulesAsync(context.Document, declaration, c)), diagnostic);
                    }
                }
                else if (diagnostic.Id.Equals(MetaCompilationAnalyzer.MissingSuppDiag))
                {
                    IEnumerable<ClassDeclarationSyntax> declarations = root.FindToken(diagnosticSpan.Start).Parent.AncestorsAndSelf().OfType<ClassDeclarationSyntax>();
                    if (declarations.Count() != 0)
                    {
                        ClassDeclarationSyntax declaration = declarations.First();
                        context.RegisterCodeFix(CodeAction.Create(MessagePrefix + "Add the required SupportedDiagnostics property", c => AddSuppDiagAsync(context.Document, declaration, c)), diagnostic);
                    }
                }
                else if (diagnostic.Id.Equals(MetaCompilationAnalyzer.MissingRule))
                {
                    IEnumerable<ClassDeclarationSyntax> declarations = root.FindToken(diagnosticSpan.Start).Parent.AncestorsAndSelf().OfType<ClassDeclarationSyntax>();
                    if (declarations.Count() != 0)
                    {
                        ClassDeclarationSyntax declaration = declarations.First();
                        context.RegisterCodeFix(CodeAction.Create(MessagePrefix + "Add a DiagnosticDescriptor rule to create the diagnostic", c => AddRuleAsync(context.Document, declaration, c)), diagnostic);
                    }
                }
                else if (diagnostic.Id.Equals(MetaCompilationAnalyzer.IncorrectKind))
                {
                    IEnumerable<ArgumentListSyntax> declarations = root.FindToken(diagnosticSpan.Start).Parent.AncestorsAndSelf().OfType<ArgumentListSyntax>();
                    if (declarations.Count() != 0)
                    {
                        ArgumentListSyntax declaration = declarations.First();
                        context.RegisterCodeFix(CodeAction.Create(MessagePrefix + "Analyze the correct SyntaxKind", c => CorrectKindAsync(context.Document, declaration, c)), diagnostic);
                    }
                }
                else if (diagnostic.Id.Equals(MetaCompilationAnalyzer.IncorrectRegister))
                {
                    IEnumerable<IdentifierNameSyntax> declarations = root.FindToken(diagnosticSpan.Start).Parent.AncestorsAndSelf().OfType<IdentifierNameSyntax>();
                    if (declarations.Count() != 0)
                    {
                        IdentifierNameSyntax declaration = declarations.First();
                        context.RegisterCodeFix(CodeAction.Create(MessagePrefix + "Register an action of kind SyntaxNodeAnalysis", c => CorrectRegisterAsync(context.Document, declaration, c)), diagnostic);
                    }
                }
                else if (diagnostic.Id.Equals(MetaCompilationAnalyzer.IncorrectArguments))
                {
                    IEnumerable<InvocationExpressionSyntax> declarations = root.FindToken(diagnosticSpan.Start).Parent.AncestorsAndSelf().OfType<InvocationExpressionSyntax>();
                    if (declarations.Count() != 0)
                    {
                        InvocationExpressionSyntax declaration = declarations.First();
                        context.RegisterCodeFix(CodeAction.Create(MessagePrefix + "Add the correct arguments to the Initialize method", c => CorrectArgumentsAsync(context.Document, declaration, c)), diagnostic);
                    }
                }
            }
        }

        //sets the analysis to take context of type SyntaxNodeAnalysisContext
        private async Task<Document> IncorrectAnalysisParameterAsync(Document document, MethodDeclarationSyntax declaration, CancellationToken c)
        {
            SyntaxGenerator generator = SyntaxGenerator.GetGenerator(document);

            var type = SyntaxFactory.ParseTypeName("SyntaxNodeAnalysisContext");
            var parameters = new[] { generator.ParameterDeclaration("context", type) };
            string methodName = declaration.Identifier.Text;
            var returnType = declaration.ReturnType;
            var statements = declaration.Body.Statements;

            var newDeclaration = generator.MethodDeclaration(methodName, parameters, returnType: returnType, accessibility: Accessibility.Private, statements: statements);

            return await ReplaceNode(declaration, newDeclaration, document);
        }

        //sets the analysis method return type to void
        private async Task<Document> IncorrectAnalysisReturnTypeAsync(Document document, MethodDeclarationSyntax declaration, CancellationToken c)
        {
            SyntaxGenerator generator = SyntaxGenerator.GetGenerator(document);

            string methodName = declaration.Identifier.Text;
            var parameters = declaration.ParameterList.Parameters;
            var returnType = SyntaxFactory.ParseTypeName("void");
            var statements = declaration.Body.Statements;

            var newDeclaration = generator.MethodDeclaration(methodName, parameters, returnType: returnType, accessibility: Accessibility.Private, statements: statements);

            return await ReplaceNode(declaration, newDeclaration, document);
        }

        //sets the analysis method accessibility to private
        private async Task<Document> IncorrectAnalysisAccessibilityAsync(Document document, MethodDeclarationSyntax declaration, CancellationToken c)
        {
            SyntaxGenerator generator = SyntaxGenerator.GetGenerator(document);

            MethodDeclarationSyntax newDeclaration = generator.WithAccessibility(declaration, Accessibility.Private) as MethodDeclarationSyntax;

            return await ReplaceNode(declaration, newDeclaration, document);
        }

        private async Task<Document> MissingAnalysisMethodAsync(Document document, MethodDeclarationSyntax declaration, CancellationToken c)
        {
            SyntaxGenerator generator = SyntaxGenerator.GetGenerator(document);

            var statements = declaration.Body.Statements.First() as ExpressionStatementSyntax;
            var invocationExpression = statements.Expression as InvocationExpressionSyntax;
            string methodName = invocationExpression.ArgumentList.Arguments[0].ToString();

            SemanticModel semanticModel = await document.GetSemanticModelAsync();
            SyntaxNode newAnalysisMethod = CodeFixNodeCreator.CreateAnalysisMethod(generator, methodName, semanticModel);

            ClassDeclarationSyntax classDeclaration = declaration.Parent as ClassDeclarationSyntax;
            ClassDeclarationSyntax newClassDecl = classDeclaration as ClassDeclarationSyntax;

            if (newAnalysisMethod != null)
            {
                newClassDecl = generator.AddMembers(classDeclaration, newAnalysisMethod) as ClassDeclarationSyntax;
            }

            return await ReplaceNode(classDeclaration, newClassDecl, document);
        }

        private async Task<Document> CorrectArgumentsAsync(Document document, InvocationExpressionSyntax declaration, CancellationToken c)
        {
            SyntaxGenerator generator = SyntaxGenerator.GetGenerator(document);

            var argList = declaration.ArgumentList;
            if (argList != null)
            {
                var args = argList.Arguments;
                if (args != null)
                {
                    if (args.Count > 0)
                    {
                        var nameArg = args[0];
                        var name = nameArg.Expression as IdentifierNameSyntax;
                        if (name != null)
                        {
                            SyntaxNode statementKeepArg = CodeFixNodeCreator.CreateRegister(generator, declaration.Parent.Parent.Parent as MethodDeclarationSyntax, name.Identifier.Text);
                            SyntaxNode expressionKeepArg = generator.ExpressionStatement(statementKeepArg);

                            return await ReplaceNode(declaration.Parent, expressionKeepArg.WithLeadingTrivia(SyntaxFactory.TriviaList(SyntaxFactory.ParseLeadingTrivia("//Calls the method (first argument) to perform analysis whenever this is a change to a SyntaxNode of kind IfStatement").ElementAt(0), SyntaxFactory.EndOfLine("/n/r"))), document);
                        }
                    }
                }
            }

<<<<<<< HEAD
            SyntaxNode statement = CodeFixNodeCreator.CreateRegister(generator, declaration.Parent.Parent.Parent as MethodDeclarationSyntax);
            SyntaxNode expression = generator.ExpressionStatement(statement);
=======
            string methodName = "AnalyzeIfStatement";
            SyntaxNode statement = CodeFixNodeCreator.CreateRegister(generator, declaration.Parent.Parent.Parent as MethodDeclarationSyntax, methodName);
>>>>>>> 494c368b

            return await ReplaceNode(declaration.Parent, expression.WithLeadingTrivia(SyntaxFactory.TriviaList(SyntaxFactory.ParseLeadingTrivia("//Calls the method (first argument) to perform analysis whenever this is a change to a SyntaxNode of kind IfStatement").ElementAt(0), SyntaxFactory.EndOfLine("/n/r"))), document);
        }

        private async Task<Document> CorrectRegisterAsync(Document document, IdentifierNameSyntax declaration, CancellationToken c)
        {
            SyntaxGenerator generator = SyntaxGenerator.GetGenerator(document);
            SyntaxNode newRegister = generator.IdentifierName("RegisterSyntaxNodeAction");
            SyntaxNode newMemberExpr = generator.MemberAccessExpression((declaration.Parent as MemberAccessExpressionSyntax).Expression, newRegister);
            SyntaxNode newInvocationExpr = generator.InvocationExpression(newMemberExpr, ((declaration.Parent as MemberAccessExpressionSyntax).Parent as InvocationExpressionSyntax).ArgumentList.Arguments);
            SyntaxNode newExpression = generator.ExpressionStatement(newInvocationExpr);

            return await ReplaceNode(declaration.FirstAncestorOrSelf<ExpressionStatementSyntax>(), newExpression.WithLeadingTrivia(SyntaxFactory.TriviaList(SyntaxFactory.ParseLeadingTrivia("//Calls the method (first argument) to perform analysis whenever this is a change to a SyntaxNode of kind IfStatement").ElementAt(0), SyntaxFactory.EndOfLine("/n/r"))), document);
        }

        private async Task<Document> CorrectKindAsync(Document document, ArgumentListSyntax declaration, CancellationToken c)
        {
            SyntaxGenerator generator = SyntaxGenerator.GetGenerator(document);

            ArgumentSyntax argument = CodeFixNodeCreator.CreateSyntaxKindIfStatement(generator);
            SeparatedSyntaxList<ArgumentSyntax> arguments = declaration.Arguments;
            if (arguments.Count < 2)
            {
                arguments = arguments.Add(argument);
            }
            else
            {
                arguments = arguments.Replace(arguments[1], argument);
            }

            var argList = SyntaxFactory.ArgumentList(arguments);

            SyntaxNode newRegister = generator.IdentifierName("RegisterSyntaxNodeAction");
            SyntaxNode newMemberExpr = generator.MemberAccessExpression(((declaration.Parent as InvocationExpressionSyntax).Expression as MemberAccessExpressionSyntax).Expression, newRegister);
            SyntaxNode newInvocationExpr = generator.InvocationExpression(newMemberExpr, argList.Arguments);
            SyntaxNode newExpression = generator.ExpressionStatement(newInvocationExpr);

            return await ReplaceNode(declaration.Ancestors().OfType<ExpressionStatementSyntax>().First(), newExpression.WithLeadingTrivia(SyntaxFactory.TriviaList(SyntaxFactory.ParseLeadingTrivia("//Calls the method (first argument) to perform analysis whenever this is a change to a SyntaxNode of kind IfStatement").ElementAt(0), SyntaxFactory.EndOfLine("/n/r"))), document);
        }

        private async Task<Document> AddRuleAsync(Document document, ClassDeclarationSyntax declaration, CancellationToken c)
        {
            SyntaxGenerator generator = SyntaxGenerator.GetGenerator(document);

            SyntaxList<MemberDeclarationSyntax> members = declaration.Members;
            PropertyDeclarationSyntax insertPoint = null;

            foreach (MemberDeclarationSyntax member in members)
            {
                insertPoint = member as PropertyDeclarationSyntax;
                if (insertPoint == null || insertPoint.Identifier.Text != "SupportedDiagnostics")
                {
                    insertPoint = null;
                    continue;
                }
                else
                {
                    break;
                }
            }

            SyntaxNode insertPointNode = insertPoint as SyntaxNode;

            FieldDeclarationSyntax fieldDeclaration = CodeFixNodeCreator.CreateEmptyRule(generator);

            var newNode = new SyntaxList<SyntaxNode>();
            newNode = newNode.Add(fieldDeclaration.WithLeadingTrivia(SyntaxFactory.TriviaList(SyntaxFactory.ParseLeadingTrivia("//If the analyzer finds an issue, it will report the DiagnosticDescriptor rule").ElementAt(0), SyntaxFactory.EndOfLine("/n/r"))));

            var root = await document.GetSyntaxRootAsync();
            if (insertPointNode != null)
            {
                var newRoot = root.InsertNodesBefore(insertPointNode, newNode);
                var newDocument = document.WithSyntaxRoot(newRoot);
                return newDocument;
            }
            else
            {
                var newRoot = root.ReplaceNode(declaration, declaration.AddMembers(fieldDeclaration.WithLeadingTrivia(SyntaxFactory.TriviaList(SyntaxFactory.ParseLeadingTrivia("//If the analyzer finds an issue, it will report the DiagnosticDescriptor rule").ElementAt(0), SyntaxFactory.EndOfLine("/n/r")))));
                var newDocument = document.WithSyntaxRoot(newRoot);
                return newDocument;
            }
        }

        private async Task<Document> AddSuppDiagAsync(Document document, ClassDeclarationSyntax declaration, CancellationToken c)
        {
            SyntaxList<MemberDeclarationSyntax> members = declaration.Members;
            MethodDeclarationSyntax insertPoint = null;

            foreach (MemberDeclarationSyntax member in members)
            {
                insertPoint = member as MethodDeclarationSyntax;
                if (insertPoint == null || insertPoint.Identifier.Text != "Initialize")
                {
                    continue;
                }
                else
                {
                    break;
                }
            }

            SyntaxNode insertPointNode = insertPoint as SyntaxNode;

            SyntaxGenerator generator = SyntaxGenerator.GetGenerator(document);
            var semanticModel = await document.GetSemanticModelAsync();

            INamedTypeSymbol notImplementedException = semanticModel.Compilation.GetTypeByMetadataName("System.NotImplementedException");
            PropertyDeclarationSyntax propertyDeclaration = CodeFixNodeCreator.CreateSupportedDiagnostics(generator, notImplementedException);

            var newNodes = new SyntaxList<SyntaxNode>();
            newNodes = newNodes.Add(propertyDeclaration);

            var root = await document.GetSyntaxRootAsync();
            if (insertPoint != null)
            {
                var newRoot = root.InsertNodesBefore(insertPointNode, newNodes);
                var newDocument = document.WithSyntaxRoot(newRoot);
                return newDocument;
            }
            else
            {
                var newRoot = root.ReplaceNode(declaration, declaration.AddMembers(propertyDeclaration));
                var newDocument = document.WithSyntaxRoot(newRoot);
                return newDocument;
            }
        }

        private async Task<Document> ReplaceNode(SyntaxNode oldNode, SyntaxNode newNode, Document document)
        {
            var root = await document.GetSyntaxRootAsync();
            var newRoot = root.ReplaceNode(oldNode, newNode);
            var newDocument = document.WithSyntaxRoot(newRoot);
            return newDocument;
        }

        private async Task<Document> ReplaceDiagnosticReportAsync(Document document, StatementSyntax declaration, CancellationToken c)
        {
            var methodDeclaration = declaration.Ancestors().OfType<MethodDeclarationSyntax>().First();

            SyntaxGenerator generator = SyntaxGenerator.GetGenerator(document);

            string argumentName = (methodDeclaration.Body.Statements[8] as LocalDeclarationStatementSyntax).Declaration.Variables[0].Identifier.Text;
            string contextName = (methodDeclaration.ParameterList.Parameters[0].Identifier.Text);

            SyntaxNode diagnosticReport = CodeFixNodeCreator.CreateDiagnosticReport(generator, argumentName, contextName);

            return await ReplaceNode(declaration, diagnosticReport.WithLeadingTrivia(SyntaxFactory.TriviaList(SyntaxFactory.ParseLeadingTrivia("//Sends diagnostic information to the IDE to be shown to the user").ElementAt(0), SyntaxFactory.EndOfLine("/n/r"))), document);
        }

        private async Task<Document> AddDiagnosticReportAsync(Document document, MethodDeclarationSyntax declaration, CancellationToken c)
        {
            SyntaxGenerator generator = SyntaxGenerator.GetGenerator(document);

            string argumentName = (declaration.Body.Statements[8] as LocalDeclarationStatementSyntax).Declaration.Variables[0].Identifier.Text;
            string contextName = (declaration.ParameterList.Parameters[0].Identifier.Text);
            SyntaxNode diagnosticReport = CodeFixNodeCreator.CreateDiagnosticReport(generator, argumentName, contextName);
            var oldStatements = (SyntaxList<SyntaxNode>)declaration.Body.Statements;
            var newStatements = oldStatements.Add(diagnosticReport.WithLeadingTrivia(SyntaxFactory.TriviaList(SyntaxFactory.ParseLeadingTrivia("//Sends diagnostic information to the IDE to be shown to the user").ElementAt(0), SyntaxFactory.EndOfLine("/n/r"))));
            var newMethod = generator.WithStatements(declaration, newStatements);

            return await ReplaceNode(declaration, newMethod, document);
        }

        private async Task<Document> ReplaceDiagnosticAsync(Document document, StatementSyntax declaration, CancellationToken c)
        {
            var methodDeclaration = declaration.Ancestors().OfType<MethodDeclarationSyntax>().First();
            var classDeclaration = methodDeclaration.Ancestors().OfType<ClassDeclarationSyntax>().First();

            SyntaxGenerator generator = SyntaxGenerator.GetGenerator(document);

            string locationName = (methodDeclaration.Body.Statements[7] as LocalDeclarationStatementSyntax).Declaration.Variables[0].Identifier.Text;
            string ruleName = CodeFixNodeCreator.GetFirstRuleName(classDeclaration);

            var diagnostic = CodeFixNodeCreator.CreateDiagnostic(generator, locationName, ruleName);

            return await ReplaceNode(declaration, diagnostic.WithLeadingTrivia(SyntaxFactory.TriviaList(SyntaxFactory.ParseLeadingTrivia("//Holds the diagnostic and all necessary information to be reported").ElementAt(0), SyntaxFactory.EndOfLine("/n/r"))), document);
        }

        private async Task<Document> AddDiagnosticAsync(Document document, ClassDeclarationSyntax declaration, CancellationToken c)
        {
            SyntaxGenerator generator = SyntaxGenerator.GetGenerator(document);

            string ruleName = CodeFixNodeCreator.GetFirstRuleName(declaration);
            MethodDeclarationSyntax analysis = CodeFixNodeCreator.GetAnalysis(declaration);
            string locationName = (analysis.Body.Statements[7] as LocalDeclarationStatementSyntax).Declaration.Variables[0].Identifier.Text;

            var diagnostic = CodeFixNodeCreator.CreateDiagnostic(generator, locationName, ruleName);

            var oldStatements = (SyntaxList<SyntaxNode>)analysis.Body.Statements;
            var newStatements = oldStatements.Add(diagnostic.WithLeadingTrivia(SyntaxFactory.TriviaList(SyntaxFactory.ParseLeadingTrivia("//Holds the diagnostic and all necessary information to be reported").ElementAt(0), SyntaxFactory.EndOfLine(" /n/r"))));
            var newMethod = generator.WithStatements(analysis, newStatements);

            return await ReplaceNode(analysis, newMethod, document);
        }

        //replaces an incorrect open parenthsis statement
        private async Task<Document> ReplaceOpenParenAsync(Document document, StatementSyntax declaration, CancellationToken c)
        {
            SyntaxGenerator generator = SyntaxGenerator.GetGenerator(document);

            var methodDeclaration = declaration.Ancestors().OfType<MethodDeclarationSyntax>().First();
            string expressionString = (methodDeclaration.Body.Statements[0] as LocalDeclarationStatementSyntax).Declaration.Variables[0].Identifier.Text;

            SyntaxNode openParen = CodeFixNodeCreator.CreateOpenParen(generator, expressionString);

            return await ReplaceNode(declaration, openParen.WithLeadingTrivia(SyntaxFactory.TriviaList(SyntaxFactory.ParseLeadingTrivia("//Extracts the opening parenthesis of the if-statement condition").ElementAt(0), SyntaxFactory.EndOfLine("/n/r"))), document);
        }

        //adds the open parenthesis statement
        private async Task<Document> AddOpenParenAsync(Document document, MethodDeclarationSyntax declaration, CancellationToken c)
        {
            SyntaxGenerator generator = SyntaxGenerator.GetGenerator(document);

            string expressionString = (declaration.Body.Statements[0] as LocalDeclarationStatementSyntax).Declaration.Variables[0].Identifier.Text;
            SyntaxNode openParen = CodeFixNodeCreator.CreateOpenParen(generator, expressionString);
            var oldStatements = (SyntaxList<SyntaxNode>)declaration.Body.Statements;
            var newStatements = oldStatements.Add(openParen.WithLeadingTrivia(SyntaxFactory.TriviaList(SyntaxFactory.ParseLeadingTrivia("//Extracts the opening parenthesis of the if-statement condition").ElementAt(0), SyntaxFactory.EndOfLine("/n/r"))));
            var newMethod = generator.WithStatements(declaration, newStatements);

            return await ReplaceNode(declaration, newMethod, document);
        }

        //replaces an incorrect start span statement
        private async Task<Document> ReplaceStartSpanAsync(Document document, StatementSyntax declaration, CancellationToken c)
        {
            SyntaxGenerator generator = SyntaxGenerator.GetGenerator(document);

            var methodDeclaration = declaration.Ancestors().OfType<MethodDeclarationSyntax>().First();
            string identifierString = (methodDeclaration.Body.Statements[1] as LocalDeclarationStatementSyntax).Declaration.Variables[0].Identifier.Text;

            SyntaxNode startSpan = CodeFixNodeCreator.CreateEndOrStartSpan(generator, identifierString, "startDiagnosticSpan");

            return await ReplaceNode(declaration, startSpan.WithLeadingTrivia(SyntaxFactory.TriviaList(SyntaxFactory.ParseLeadingTrivia("//Determines the start of the span of the diagnostic that will be reported, ie the start of the squiggle").ElementAt(0), SyntaxFactory.EndOfLine("/n/r"))), document);
        }

        //adds a start span statement
        private async Task<Document> AddStartSpanAsync(Document document, MethodDeclarationSyntax declaration, CancellationToken c)
        {
            SyntaxGenerator generator = SyntaxGenerator.GetGenerator(document);

            string identifierString = (declaration.Body.Statements[1] as LocalDeclarationStatementSyntax).Declaration.Variables[0].Identifier.Text;
            SyntaxNode startSpan = CodeFixNodeCreator.CreateEndOrStartSpan(generator, identifierString, "startDiagnosticSpan");
            var oldStatements = (SyntaxList<SyntaxNode>)declaration.Body.Statements;
            var newStatements = oldStatements.Add(startSpan.WithLeadingTrivia(SyntaxFactory.TriviaList(SyntaxFactory.ParseLeadingTrivia("//Determines the start of the span of the diagnostic that will be reported, ie the start of the squiggle").ElementAt(0), SyntaxFactory.EndOfLine("/n/r"))));
            var newMethod = generator.WithStatements(declaration, newStatements);

            return await ReplaceNode(declaration, newMethod, document);
        }

        //replace an incorrect end span statement
        private async Task<Document> ReplaceEndSpanAsync(Document document, StatementSyntax declaration, CancellationToken c)
        {
            SyntaxGenerator generator = SyntaxGenerator.GetGenerator(document);

            var methodDeclaration = declaration.Ancestors().OfType<MethodDeclarationSyntax>().First();
            string identifierString = (methodDeclaration.Body.Statements[3] as LocalDeclarationStatementSyntax).Declaration.Variables[0].Identifier.Text;

            SyntaxNode endSpan = CodeFixNodeCreator.CreateEndOrStartSpan(generator, identifierString, "endDiagnosticSpan");

            return await ReplaceNode(declaration, endSpan.WithLeadingTrivia(SyntaxFactory.TriviaList(SyntaxFactory.ParseLeadingTrivia("//Determines the end of the span of the diagnostic that will be reported").ElementAt(0), SyntaxFactory.EndOfLine("/n/r"))), document);
        }

        //adds an end span statement
        private async Task<Document> AddEndSpanAsync(Document document, MethodDeclarationSyntax declaration, CancellationToken c)
        {
            SyntaxGenerator generator = SyntaxGenerator.GetGenerator(document);

            string identifierString = (declaration.Body.Statements[3] as LocalDeclarationStatementSyntax).Declaration.Variables[0].Identifier.Text;
            SyntaxNode endSpan = CodeFixNodeCreator.CreateEndOrStartSpan(generator, identifierString, "endDiagnosticSpan");
            var oldStatements = (SyntaxList<SyntaxNode>)declaration.Body.Statements;
            var newStatements = oldStatements.Add(endSpan.WithLeadingTrivia(SyntaxFactory.TriviaList(SyntaxFactory.ParseLeadingTrivia("//Determines the end of the span of the diagnostic that will be reported").ElementAt(0), SyntaxFactory.EndOfLine("/n/r"))));
            var newMethod = generator.WithStatements(declaration, newStatements);

            return await ReplaceNode(declaration, newMethod, document);
        }

        //replaces an incorrect diagnostic span statement
        private async Task<Document> ReplaceSpanAsync(Document document, StatementSyntax declaration, CancellationToken c)
        {
            SyntaxGenerator generator = SyntaxGenerator.GetGenerator(document);

            var methodDeclaration = declaration.Ancestors().OfType<MethodDeclarationSyntax>().First();
            string startIdentifier = (methodDeclaration.Body.Statements[4] as LocalDeclarationStatementSyntax).Declaration.Variables[0].Identifier.Text;
            string endIdentifier = (methodDeclaration.Body.Statements[5] as LocalDeclarationStatementSyntax).Declaration.Variables[0].Identifier.Text;

            SyntaxNode span = CodeFixNodeCreator.CreateSpan(generator, startIdentifier, endIdentifier);

            return await ReplaceNode(declaration, span.WithLeadingTrivia(SyntaxFactory.TriviaList(SyntaxFactory.ParseLeadingTrivia("//The span is the range of integers that define the position of the characters the red squiggle will underline").ElementAt(0), SyntaxFactory.EndOfLine("/n/r"))), document);
        }

        //adds the diagnostic span statement
        private async Task<Document> AddSpanAsync(Document document, MethodDeclarationSyntax declaration, CancellationToken c)
        {
            SyntaxGenerator generator = SyntaxGenerator.GetGenerator(document);

            string startIdentifier = (declaration.Body.Statements[4] as LocalDeclarationStatementSyntax).Declaration.Variables[0].Identifier.Text;
            string endIdentifier = (declaration.Body.Statements[5] as LocalDeclarationStatementSyntax).Declaration.Variables[0].Identifier.Text;
            SyntaxNode span = CodeFixNodeCreator.CreateSpan(generator, startIdentifier, endIdentifier);
            var oldStatements = (SyntaxList<SyntaxNode>)declaration.Body.Statements;
            var newStatements = oldStatements.Add(span.WithLeadingTrivia(SyntaxFactory.TriviaList(SyntaxFactory.ParseLeadingTrivia("//The span is the range of integers that define the position of the characters the red squiggle will underline").ElementAt(0), SyntaxFactory.EndOfLine("/n/r"))));
            var newMethod = generator.WithStatements(declaration, newStatements);

            return await ReplaceNode(declaration, newMethod, document);
        }

        //replace an incorrect diagnostic location statement
        private async Task<Document> ReplaceLocationAsync(Document document, StatementSyntax declaration, CancellationToken c)
        {
            SyntaxGenerator generator = SyntaxGenerator.GetGenerator(document);

            var methodDeclaration = declaration.Ancestors().OfType<MethodDeclarationSyntax>().First();
            string ifStatementIdentifier = (methodDeclaration.Body.Statements[0] as LocalDeclarationStatementSyntax).Declaration.Variables[0].Identifier.Text;
            string spanIdentifier = (methodDeclaration.Body.Statements[6] as LocalDeclarationStatementSyntax).Declaration.Variables[0].Identifier.Text;

            SyntaxNode location = CodeFixNodeCreator.CreateLocation(generator, ifStatementIdentifier, spanIdentifier);

            return await ReplaceNode(declaration, location.WithLeadingTrivia(SyntaxFactory.TriviaList(SyntaxFactory.ParseLeadingTrivia("//Uses the span created above to create a location for the diagnostic squiggle to appear within the syntax tree passed in as an argument").ElementAt(0), SyntaxFactory.EndOfLine("/n/r"))), document);
        }

        //adds the diagnostic location statement
        private async Task<Document> AddLocationAsync(Document document, MethodDeclarationSyntax declaration, CancellationToken c)
        {
            SyntaxGenerator generator = SyntaxGenerator.GetGenerator(document);

            string ifStatementIdentifier = (declaration.Body.Statements[0] as LocalDeclarationStatementSyntax).Declaration.Variables[0].Identifier.Text;
            string spanIdentifier = (declaration.Body.Statements[6] as LocalDeclarationStatementSyntax).Declaration.Variables[0].Identifier.Text;
            SyntaxNode location = CodeFixNodeCreator.CreateLocation(generator, ifStatementIdentifier, spanIdentifier);
            var oldStatements = (SyntaxList<SyntaxNode>)declaration.Body.Statements;
            var newStatements = oldStatements.Add(location.WithLeadingTrivia(SyntaxFactory.TriviaList(SyntaxFactory.ParseLeadingTrivia("//Uses the span created above to create a location for the diagnostic squiggle to appear within the syntax tree passed in as an argument").ElementAt(0), SyntaxFactory.EndOfLine("/n/r"))));
            var newMethod = generator.WithStatements(declaration, newStatements);

            return await ReplaceNode(declaration, newMethod, document);
        }

        #region id code fix
        private async Task<Document> MissingIdAsync(Document document, ClassDeclarationSyntax declaration, CancellationToken c)
        {
            SyntaxGenerator generator = SyntaxGenerator.GetGenerator(document);

            var expressionKind = SyntaxFactory.ParseExpression("\"IfSpacing001\"") as ExpressionSyntax;

            var newField = CodeFixNodeCreator.NewIdCreator(generator, "spacingRuleId", expressionKind).WithLeadingTrivia(SyntaxFactory.TriviaList(SyntaxFactory.ParseLeadingTrivia("//Each analyzer needs a public id to identify each DiagnosticDescriptor and subsequently fix diagnostics in CodeFixProvider.cs").ElementAt(0), SyntaxFactory.EndOfLine("/n/r")));
            var newClass = generator.InsertMembers(declaration, 0, newField) as ClassDeclarationSyntax;
            var triviaClass = newClass.ReplaceNode(newClass.Members[0], newField);

            return await ReplaceNode(declaration, triviaClass, document);
        }
        #endregion

        #region initialize code fix
        private async Task<Document> MissingInitAsync(Document document, ClassDeclarationSyntax declaration, CancellationToken c)
        {
            SyntaxGenerator generator = SyntaxGenerator.GetGenerator(document);

            SemanticModel semanticModel = await document.GetSemanticModelAsync();

            INamedTypeSymbol notImplementedException = semanticModel.Compilation.GetTypeByMetadataName("System.NotImplementedException");
            SyntaxList<StatementSyntax> statements = new SyntaxList<StatementSyntax>();
            string name = "context";
            var initializeDeclaration = CodeFixNodeCreator.BuildInitialize(generator, notImplementedException, statements, name);
            var newClassDeclaration = generator.AddMembers(declaration, initializeDeclaration);

            return await ReplaceNode(declaration, newClassDeclaration, document);
        }

        private async Task<Document> MissingRegisterAsync(Document document, MethodDeclarationSyntax declaration, CancellationToken c)
        {
            SyntaxGenerator generator = SyntaxGenerator.GetGenerator(document);

<<<<<<< HEAD
            SyntaxNode invocationExpression = CodeFixNodeCreator.CreateRegister(generator, declaration);
            SyntaxList<SyntaxNode> statements = new SyntaxList<SyntaxNode>().Add(invocationExpression.WithLeadingTrivia(SyntaxFactory.TriviaList(SyntaxFactory.ParseLeadingTrivia("//Calls the method (first argument) to perform analysis whenever this is a change to a SyntaxNode of kind IfStatement").ElementAt(0), SyntaxFactory.EndOfLine("/n/r"))));
            
            SyntaxNode newMethod = generator.MethodDeclaration("Initialize", declaration.ParameterList.Parameters, accessibility: Accessibility.Public, modifiers: DeclarationModifiers.Override, statements: statements);
=======
            string methodName = "AnalyzeIfStatement";
            SyntaxNode invocationExpression = CodeFixNodeCreator.CreateRegister(generator, declaration, methodName);
            SyntaxList<SyntaxNode> statements = new SyntaxList<SyntaxNode>().Add(invocationExpression);
            SyntaxNode newInitializeMethod = generator.MethodDeclaration("Initialize", declaration.ParameterList.Parameters, accessibility: Accessibility.Public, modifiers: DeclarationModifiers.Override, statements: statements);
>>>>>>> 494c368b

            ClassDeclarationSyntax classDeclaration = declaration.Parent as ClassDeclarationSyntax;
            ClassDeclarationSyntax newClassDecl = classDeclaration.ReplaceNode(declaration, newInitializeMethod);

            SemanticModel semanticModel = await document.GetSemanticModelAsync();
            SyntaxNode newAnalysisMethod = CodeFixNodeCreator.CreateAnalysisMethod(generator, methodName, semanticModel);
            newClassDecl = generator.AddMembers(newClassDecl, newAnalysisMethod) as ClassDeclarationSyntax;

            return await ReplaceNode(classDeclaration, newClassDecl, document);
        }

        private async Task<Document> MultipleStatementsAsync(Document document, MethodDeclarationSyntax declaration, CancellationToken c)
        {
            SyntaxList<StatementSyntax> statements = new SyntaxList<StatementSyntax>();
            SyntaxList<StatementSyntax> initializeStatements = declaration.Body.Statements;

            var newBlock = declaration.Body;

            foreach (ExpressionStatementSyntax statement in initializeStatements)
            {
                var expression = statement.Expression as InvocationExpressionSyntax;
                var expressionStart = expression.Expression as MemberAccessExpressionSyntax;
                if (expressionStart == null || expressionStart.Name == null ||
                    expressionStart.Name.ToString() != "RegisterSyntaxNodeAction")
                {
                    continue;
                }

                if (expression.ArgumentList == null || expression.ArgumentList.Arguments.Count() != 2)
                {
                    continue;
                }

                var argumentMethod = expression.ArgumentList.Arguments[0].Expression as IdentifierNameSyntax;
                var argumentKind = expression.ArgumentList.Arguments[1].Expression as MemberAccessExpressionSyntax;
                var preArgumentKind = argumentKind.Expression as IdentifierNameSyntax;
                if (argumentMethod.Identifier == null || argumentKind.Name == null || preArgumentKind.Identifier == null || argumentKind.Name.Identifier.Text != "IfStatement" ||
                    preArgumentKind.Identifier.ValueText != "SyntaxKind")
                {
                    continue;
                }

                statements = statements.Add(statement);
            }

            SyntaxList<StatementSyntax> statementsToAdd = new SyntaxList<StatementSyntax>();
            statementsToAdd = statementsToAdd.Add(statements[0]);

            newBlock = newBlock.WithStatements(statementsToAdd);
            var newDeclaration = declaration.WithBody(newBlock);

            return await ReplaceNode(declaration, newDeclaration, document);
        }

        private async Task<Document> InvalidStatementAsync(Document document, StatementSyntax declaration, CancellationToken c)
        {
            BlockSyntax initializeCodeBlock = declaration.Parent as BlockSyntax;
            MethodDeclarationSyntax initializeDeclaration = initializeCodeBlock.Parent as MethodDeclarationSyntax;

            BlockSyntax newCodeBlock = initializeCodeBlock.WithStatements(initializeCodeBlock.Statements.Remove(declaration));
            MethodDeclarationSyntax newInitializeDeclaration = initializeDeclaration.WithBody(newCodeBlock);

            return await ReplaceNode(initializeDeclaration, newInitializeDeclaration, document);
        }

        private async Task<Document> IncorrectSigAsync(Document document, MethodDeclarationSyntax declaration, CancellationToken c)
        {
            SyntaxGenerator generator = SyntaxGenerator.GetGenerator(document);

            SyntaxNode initializeDeclaration = null;
            SyntaxList<StatementSyntax> statements = new SyntaxList<StatementSyntax>();
            string name = declaration.ParameterList.Parameters[0].Identifier.ValueText;
            statements = declaration.Body.Statements;
            initializeDeclaration = CodeFixNodeCreator.BuildInitialize(generator, null, statements, name);

            return await ReplaceNode(declaration, initializeDeclaration, document);
        }

        private async Task<Document> IncorrectIfAsync(Document document, StatementSyntax declaration, CancellationToken c)
        {
            SyntaxGenerator generator = SyntaxGenerator.GetGenerator(document);

            MethodDeclarationSyntax methodDeclaration = declaration.Parent.Parent as MethodDeclarationSyntax;
            string name = methodDeclaration.ParameterList.Parameters[0].Identifier.ValueText as string;
            var ifStatement = CodeFixNodeCreator.IfHelper(generator, name);

            return await ReplaceNode(declaration, ifStatement.WithLeadingTrivia(SyntaxFactory.TriviaList(SyntaxFactory.ParseLeadingTrivia("//The SyntaxNode found by the Initialize method should be cast to the expected type. Here, this type is IfStatementSyntax").ElementAt(0), SyntaxFactory.EndOfLine("/n/r"))), document);
        }

        private async Task<Document> MissingIfAsync(Document document, MethodDeclarationSyntax declaration, CancellationToken c)
        {
            SyntaxGenerator generator = SyntaxGenerator.GetGenerator(document);

            string name = declaration.ParameterList.Parameters[0].Identifier.ValueText as string;
            StatementSyntax ifStatement = CodeFixNodeCreator.IfHelper(generator, name) as StatementSyntax;

            var oldBlock = declaration.Body as BlockSyntax;
            var newBlock = oldBlock.AddStatements(ifStatement.WithLeadingTrivia(SyntaxFactory.TriviaList(SyntaxFactory.ParseLeadingTrivia("//The SyntaxNode found by the Initialize method should be cast to the expected type. Here, this type is IfStatementSyntax").ElementAt(0), SyntaxFactory.EndOfLine("/n/r"))));

            return await ReplaceNode(oldBlock, newBlock, document);
        }
        #endregion

        #region rule code fix
        private async Task<Document> InternalStaticAsync(Document document, FieldDeclarationSyntax declaration, CancellationToken c)
        {
            var whiteSpace = SyntaxFactory.Whitespace(" ");
            var internalKeyword = SyntaxFactory.ParseToken("internal").WithTrailingTrivia(whiteSpace);
            var staticKeyword = SyntaxFactory.ParseToken("static").WithTrailingTrivia(whiteSpace);
            var modifierList = SyntaxFactory.TokenList(internalKeyword, staticKeyword);
            var newFieldDeclaration = declaration.WithModifiers(modifierList).WithLeadingTrivia(declaration.GetLeadingTrivia()).WithTrailingTrivia(declaration.GetTrailingTrivia());

            return await ReplaceNode(declaration, newFieldDeclaration, document);
        }

        private async Task<Document> EnabledByDefaultAsync(Document document, ArgumentSyntax argument, CancellationToken c)
        {
            SyntaxGenerator generator = SyntaxGenerator.GetGenerator(document);

            var rule = argument.FirstAncestorOrSelf<FieldDeclarationSyntax>();
            var newRule = rule.ReplaceNode(argument.Expression, generator.LiteralExpression(true));

            return await ReplaceNode(argument.FirstAncestorOrSelf<FieldDeclarationSyntax>(), newRule.WithTrailingTrivia(SyntaxFactory.TriviaList(SyntaxFactory.EndOfLine("/n/r"), SyntaxFactory.EndOfLine("/n/r"), SyntaxFactory.ParseTrailingTrivia("//isEnabledByDefault: Determines whether the analyzer is enabled by default or if the user must manually enable it. Generally set to true").ElementAt(0), SyntaxFactory.EndOfLine("/n/r"))).WithLeadingTrivia(argument.FirstAncestorOrSelf<FieldDeclarationSyntax>().GetLeadingTrivia()), document);
        }

        private async Task<Document> DiagnosticSeverityWarning(Document document, ArgumentSyntax argument, CancellationToken c)
        {
            SyntaxGenerator generator = SyntaxGenerator.GetGenerator(document);

            SyntaxNode expression = generator.IdentifierName("DiagnosticSeverity");
            var newExpression = generator.MemberAccessExpression(expression, "Warning") as ExpressionSyntax;
            var rule = argument.FirstAncestorOrSelf<FieldDeclarationSyntax>();
            var newRule = rule.ReplaceNode(argument.Expression, newExpression);

            return await ReplaceNode(argument.FirstAncestorOrSelf<FieldDeclarationSyntax>(), newRule.WithTrailingTrivia(SyntaxFactory.TriviaList(SyntaxFactory.EndOfLine("/n/r"), SyntaxFactory.ParseTrailingTrivia("//defaultSeverity: Is set to DiagnosticSeverity.[severity] where severity can be Error, Warning, Hidden or Info, but can only be Error or Warning for the purposes of this tutorial").ElementAt(0), SyntaxFactory.EndOfLine("/n/r"))).WithLeadingTrivia(argument.FirstAncestorOrSelf<FieldDeclarationSyntax>().GetLeadingTrivia()), document);
        }

        private async Task<Document> DiagnosticSeverityHidden(Document document, ArgumentSyntax argument, CancellationToken c)
        {
            SyntaxGenerator generator = SyntaxGenerator.GetGenerator(document);

            SyntaxNode expression = generator.IdentifierName("DiagnosticSeverity");
            var newExpression = generator.MemberAccessExpression(expression, "Hidden") as ExpressionSyntax;
            var rule = argument.FirstAncestorOrSelf<FieldDeclarationSyntax>();
            var newRule = rule.ReplaceNode(argument.Expression, newExpression);

            return await ReplaceNode(argument.FirstAncestorOrSelf<FieldDeclarationSyntax>(), newRule.WithTrailingTrivia(SyntaxFactory.TriviaList(SyntaxFactory.EndOfLine("/n/r"), SyntaxFactory.ParseTrailingTrivia("//defaultSeverity: Is set to DiagnosticSeverity.[severity] where severity can be Error, Warning, Hidden or Info, but can only be Error or Warning for the purposes of this tutorial").ElementAt(0), SyntaxFactory.EndOfLine("/n/r"))).WithLeadingTrivia(argument.FirstAncestorOrSelf<FieldDeclarationSyntax>().GetLeadingTrivia()), document);
        }

        private async Task<Document> DiagnosticSeverityInfo(Document document, ArgumentSyntax argument, CancellationToken c)
        {
            SyntaxGenerator generator = SyntaxGenerator.GetGenerator(document);

            SyntaxNode expression = generator.IdentifierName("DiagnosticSeverity");
            var newExpression = generator.MemberAccessExpression(expression, "Info") as ExpressionSyntax;
            var rule = argument.FirstAncestorOrSelf<FieldDeclarationSyntax>();
            var newRule = rule.ReplaceNode(argument.Expression, newExpression);

            return await ReplaceNode(argument.FirstAncestorOrSelf<FieldDeclarationSyntax>(), newRule.WithTrailingTrivia(SyntaxFactory.TriviaList(SyntaxFactory.EndOfLine("/n/r"), SyntaxFactory.ParseTrailingTrivia("//defaultSeverity: Is set to DiagnosticSeverity.[severity] where severity can be Error, Warning, Hidden or Info, but can only be Error or Warning for the purposes of this tutorial").ElementAt(0), SyntaxFactory.EndOfLine("/n/r"))).WithLeadingTrivia(argument.FirstAncestorOrSelf<FieldDeclarationSyntax>().GetLeadingTrivia()), document);
        }

        private async Task<Document> DiagnosticSeverityError(Document document, ArgumentSyntax argument, CancellationToken c)
        {
            SyntaxGenerator generator = SyntaxGenerator.GetGenerator(document);

            SyntaxNode expression = generator.IdentifierName("DiagnosticSeverity");
            var newExpression = generator.MemberAccessExpression(expression, "Error") as ExpressionSyntax;
            var rule = argument.FirstAncestorOrSelf<FieldDeclarationSyntax>();
            var newRule = rule.ReplaceNode(argument.Expression, newExpression);

            return await ReplaceNode(argument.FirstAncestorOrSelf<FieldDeclarationSyntax>(), newRule.WithTrailingTrivia(SyntaxFactory.TriviaList(SyntaxFactory.EndOfLine("/n/r"), SyntaxFactory.ParseTrailingTrivia("//defaultSeverity: Is set to DiagnosticSeverity.[severity] where severity can be Error, Warning, Hidden or Info, but can only be Error or Warning for the purposes of this tutorial").ElementAt(0), SyntaxFactory.EndOfLine("/n/r"))).WithLeadingTrivia(argument.FirstAncestorOrSelf<FieldDeclarationSyntax>().GetLeadingTrivia()), document);
        }

        private async Task<Document> MissingIdDeclarationAsync(Document document, VariableDeclaratorSyntax ruleDeclarationField, CancellationToken c)
        {
            var classDeclaration = ruleDeclarationField.Parent.Parent.Parent as ClassDeclarationSyntax;
            var objectCreationSyntax = ruleDeclarationField.Initializer.Value as ObjectCreationExpressionSyntax;
            var ruleArgumentList = objectCreationSyntax.ArgumentList;

            string currentRuleId = null;
            for (int i = 0; i < ruleArgumentList.Arguments.Count; i++)
            {
                var currentArg = ruleArgumentList.Arguments[i];
                string currentArgName = currentArg.NameColon.Name.Identifier.Text;
                if (currentArgName == "id")
                {
                    currentRuleId = currentArg.Expression.ToString();
                    break;
                }
            }
            SyntaxGenerator generator = SyntaxGenerator.GetGenerator(document);

            var expressionKind = SyntaxFactory.ParseExpression("\"DescriptiveId\"") as ExpressionSyntax;
            var newField = CodeFixNodeCreator.NewIdCreator(generator, currentRuleId, expressionKind).WithLeadingTrivia(SyntaxFactory.TriviaList(SyntaxFactory.ParseLeadingTrivia("//Each analyzer needs a public id to identify each DiagnosticDescriptor and subsequently fix diagnostics in CodeFixProvider.cs").ElementAt(0), SyntaxFactory.EndOfLine("/n/r")));

            var newClass = generator.InsertMembers(classDeclaration, 0, newField) as ClassDeclarationSyntax;
            var triviaClass = newClass.ReplaceNode(newClass.Members[0], newField);

            return await ReplaceNode(classDeclaration, triviaClass, document);
        }

        private async Task<Document> IdDeclTypeAsync(Document document, ClassDeclarationSyntax classDeclaration, CancellationToken c)
        {
            var generator = SyntaxGenerator.GetGenerator(document);

            var members = classDeclaration.Members;
            ExpressionSyntax oldIdName = null;
            IdentifierNameSyntax newIdName = null;
            FieldDeclarationSyntax rule = null;

            foreach (MemberDeclarationSyntax memberSyntax in members)
            {
                var fieldDeclaration = memberSyntax as FieldDeclarationSyntax;
                if (fieldDeclaration == null)
                {
                    continue;
                }

                if (fieldDeclaration.Declaration.Type != null && fieldDeclaration.Declaration.Type.ToString() == "DiagnosticDescriptor")
                {
                    rule = fieldDeclaration;

                    var declaratorSyntax = fieldDeclaration.Declaration.Variables[0] as VariableDeclaratorSyntax;
                    var objectCreationSyntax = declaratorSyntax.Initializer.Value as ObjectCreationExpressionSyntax;
                    var ruleArgumentList = objectCreationSyntax.ArgumentList;

                    for (int i = 0; i < ruleArgumentList.Arguments.Count; i++)
                    {
                        var currentArg = ruleArgumentList.Arguments[i];
                        string currentArgName = currentArg.NameColon.Name.Identifier.Text;
                        if (currentArgName == "id")
                        {
                            oldIdName = currentArg.Expression;
                            break;
                        }
                    }

                    continue;
                }

                var modifiers = fieldDeclaration.Modifiers;
                if (modifiers == null)
                {
                    continue;
                }

                bool isPublic = false;
                bool isConst = false;

                foreach (var modifier in modifiers)
                {
                    if (modifier.Text == "public")
                    {
                        isPublic = true;
                    }

                    if (modifier.Text == "const")
                    {
                        isConst = true;
                    }
                }

                if (isPublic && isConst)
                {
                    var ruleIdSymbol = fieldDeclaration;
                    var ruleIdSyntax = ruleIdSymbol.Declaration.Variables[0] as VariableDeclaratorSyntax;
                    var newIdIdentifier = ruleIdSyntax.Identifier.ToString();
                    newIdName = generator.IdentifierName(newIdIdentifier) as IdentifierNameSyntax;
                }
            }

            var newRule = rule.ReplaceNode(oldIdName, newIdName);

            return await ReplaceNode(rule, newRule.WithTrailingTrivia(SyntaxFactory.TriviaList(SyntaxFactory.EndOfLine("/n/r"), SyntaxFactory.ParseTrailingTrivia("//id: Identifies each rule. Same as the public constant declared above").ElementAt(0), SyntaxFactory.EndOfLine("/n/r"))).WithLeadingTrivia(rule.GetLeadingTrivia()), document);
        }
        #endregion

        #region supported diagnostics code fix
        private async Task<Document> IncorrectSigSuppDiagAsync(Document document, PropertyDeclarationSyntax declaration, CancellationToken c)
        {
            var whiteSpace = SyntaxFactory.Whitespace(" ");
            var newIdentifier = SyntaxFactory.ParseToken("SupportedDiagnostics").WithLeadingTrivia(whiteSpace);
            var publicKeyword = SyntaxFactory.ParseToken("public").WithTrailingTrivia(whiteSpace);
            var overrideKeyword = SyntaxFactory.ParseToken("override").WithTrailingTrivia(whiteSpace);
            var modifierList = SyntaxFactory.TokenList(publicKeyword, overrideKeyword);
            var newPropertyDeclaration = declaration.WithIdentifier(newIdentifier).WithModifiers(modifierList).WithLeadingTrivia(declaration.GetLeadingTrivia()).WithTrailingTrivia(whiteSpace);

            return await ReplaceNode(declaration, newPropertyDeclaration, document);
        }

        private async Task<Document> MissingAccessorAsync(Document document, PropertyDeclarationSyntax declaration, CancellationToken c)
        {
            var generator = SyntaxGenerator.GetGenerator(document);

            SemanticModel semanticModel = await document.GetSemanticModelAsync();

            INamedTypeSymbol notImplementedException = semanticModel.Compilation.GetTypeByMetadataName("System.NotImplementedException");
            var throwStatement = new[] { generator.ThrowStatement(generator.ObjectCreationExpression(notImplementedException)) };
            var type = generator.GetType(declaration);
            var newPropertyDeclaration = generator.PropertyDeclaration("SupportedDiagnostics", type, Accessibility.Public, DeclarationModifiers.Override, throwStatement) as PropertyDeclarationSyntax;
            newPropertyDeclaration = newPropertyDeclaration.RemoveNode(newPropertyDeclaration.AccessorList.Accessors[1], 0);

            return await ReplaceNode(declaration, newPropertyDeclaration, document);
        }

        private async Task<Document> TooManyAccessorsAsync(Document document, PropertyDeclarationSyntax declaration, CancellationToken c)
        {
            SyntaxGenerator generator = SyntaxGenerator.GetGenerator(document);

            var allAccessors = declaration.AccessorList.Accessors.OfType<AccessorDeclarationSyntax>();
            bool foundGetAccessor = false;
            AccessorDeclarationSyntax accessorToKeep = null;
            var accessorList = declaration.AccessorList;

            foreach (AccessorDeclarationSyntax accessor in allAccessors)
            {
                var keyword = accessor.Keyword;
                if (keyword.IsKind(SyntaxKind.GetKeyword) && !foundGetAccessor)
                {
                    accessorToKeep = accessor;
                    foundGetAccessor = true;
                }
                else
                {
                    accessorList = accessorList.RemoveNode(accessor, 0);
                }
            }

            var block = SyntaxFactory.Block(new StatementSyntax[0]);
            if (accessorToKeep == null)
            {
                accessorToKeep = SyntaxFactory.AccessorDeclaration(SyntaxKind.GetAccessorDeclaration, block);
            }
            
            SyntaxList<SyntaxNode> accessorsToAdd = new SyntaxList<SyntaxNode>();
            accessorsToAdd = accessorsToAdd.Add(accessorToKeep);
            var newPropertyDeclaration = declaration.WithAccessorList(null);
            newPropertyDeclaration = generator.AddAccessors(newPropertyDeclaration, accessorsToAdd) as PropertyDeclarationSyntax;

            return await ReplaceNode(declaration, newPropertyDeclaration, document);
        }

        private async Task<Document> AccessorReturnValueAsync(Document document, PropertyDeclarationSyntax declaration, CancellationToken c)
        {
            var generator = SyntaxGenerator.GetGenerator(document);

            var expressionString = generator.IdentifierName("ImmutableArray");
            var identifierString = generator.IdentifierName("Create");
            var expression = generator.MemberAccessExpression(expressionString, identifierString);
            var invocationExpression = generator.InvocationExpression(expression);
            var returnStatement = (generator.ReturnStatement(invocationExpression) as ReturnStatementSyntax).WithLeadingTrivia(SyntaxFactory.TriviaList(SyntaxFactory.ParseLeadingTrivia("//This array contains all the diagnostics that can be shown to the user").ElementAt(0), SyntaxFactory.EndOfLine("/n/r")));

            SyntaxList<AccessorDeclarationSyntax> accessors = declaration.AccessorList.Accessors;
            if (accessors == null || accessors.Count == 0)
            {
                return document;
            }

            var firstAccessor = declaration.AccessorList.Accessors.First();
            if (firstAccessor == null || !firstAccessor.Keyword.IsKind(SyntaxKind.GetKeyword))
            {
                return document;
            }

            var oldBody = firstAccessor.Body as BlockSyntax;
            SyntaxList<StatementSyntax> oldStatements = oldBody.Statements;
            StatementSyntax oldStatement = null;
            if (oldStatements.Count != 0)
            {
                oldStatement = oldStatements.First();
            }

            var root = await document.GetSyntaxRootAsync();
            var newRoot = root;

            if (oldStatement == null)
            {
                var newAccessorDeclaration = firstAccessor.AddBodyStatements(returnStatement);
                newRoot = root.ReplaceNode(firstAccessor, newAccessorDeclaration);
            }
            else
            {
                newRoot = root.ReplaceNode(oldStatement, returnStatement);
            }

            var newDocument = document.WithSyntaxRoot(newRoot);
            return newDocument;
        }

        private async Task<Document> SupportedRulesAsync(Document document, ClassDeclarationSyntax declaration, CancellationToken c)
        {
            List<string> ruleNames = new List<string>();
            var fieldMembers = declaration.Members.OfType<FieldDeclarationSyntax>();
            foreach (FieldDeclarationSyntax fieldSyntax in fieldMembers)
            {
                var fieldType = fieldSyntax.Declaration.Type;
                if (fieldType != null && fieldType.ToString() == "DiagnosticDescriptor")
                {
                    var ruleName = fieldSyntax.Declaration.Variables[0].Identifier.Text;
                    ruleNames.Add(ruleName);
                }
            }

            var propertyMembers = declaration.Members.OfType<PropertyDeclarationSyntax>();
            foreach (PropertyDeclarationSyntax propertySyntax in propertyMembers)
            {
                if (propertySyntax.Identifier.Text != "SupportedDiagnostics")
                {
                    continue;
                }

                AccessorDeclarationSyntax getAccessor = propertySyntax.AccessorList.Accessors.First();
                var returnStatement = getAccessor.Body.Statements.First() as ReturnStatementSyntax;
                InvocationExpressionSyntax invocationExpression = null;
                if (returnStatement == null)
                {
                    var declarationStatement = getAccessor.Body.Statements.First() as LocalDeclarationStatementSyntax;
                    if (declarationStatement == null)
                    {
                        return document;
                    }

                    invocationExpression = declarationStatement.Declaration.Variables[0].Initializer.Value as InvocationExpressionSyntax;
                }
                else
                {
                    invocationExpression = returnStatement.Expression as InvocationExpressionSyntax;
                }

                var oldArgumentList = invocationExpression.ArgumentList as ArgumentListSyntax;

                string argumentListString = "";
                foreach (string ruleName in ruleNames)
                {
                    if (ruleName == ruleNames.First())
                    {
                        argumentListString += ruleName;
                    }
                    else
                    {
                        argumentListString += ", " + ruleName;
                    }
                }

                var argumentListSyntax = SyntaxFactory.ParseArgumentList("(" + argumentListString + ")");
                SyntaxGenerator generator = SyntaxGenerator.GetGenerator(document);

                var args = argumentListSyntax.Arguments;
                var nodeArgs = new SyntaxList<SyntaxNode>();
                foreach (var arg in args)
                {
                    nodeArgs = nodeArgs.Add(arg as SyntaxNode);
                }

                if (invocationExpression.FirstAncestorOrSelf<ReturnStatementSyntax>() == null)
                {
                    return await ReplaceNode(invocationExpression.FirstAncestorOrSelf<LocalDeclarationStatementSyntax>(), generator.LocalDeclarationStatement(invocationExpression.FirstAncestorOrSelf<LocalDeclarationStatementSyntax>().Declaration.Variables[0].Identifier.Text, generator.InvocationExpression(generator.MemberAccessExpression(generator.IdentifierName("ImmutableArray"), "Create"), nodeArgs)).WithLeadingTrivia(SyntaxFactory.TriviaList(SyntaxFactory.ParseLeadingTrivia("//This array contains all the diagnostics that can be shown to the user").ElementAt(0), SyntaxFactory.EndOfLine("/n/r"))), document);
                }
                else
                {
                    return await ReplaceNode(invocationExpression.Parent, generator.ReturnStatement(generator.InvocationExpression(generator.MemberAccessExpression(generator.IdentifierName("ImmutableArray"), "Create"), nodeArgs)).WithLeadingTrivia(SyntaxFactory.TriviaList(SyntaxFactory.ParseLeadingTrivia("//This array contains all the diagnostics that can be shown to the user").ElementAt(0), SyntaxFactory.EndOfLine("/n/r"))), document);
                }
            }

           return document;
        }
        #endregion

        private async Task<Document> IncorrectKeywordAsync(Document document, StatementSyntax declaration, CancellationToken c)
        {
            SyntaxGenerator generator = SyntaxGenerator.GetGenerator(document);

            var block = declaration.Parent as BlockSyntax;
            var ifKeyword = CodeFixNodeCreator.KeywordHelper(generator, block);

            return await ReplaceNode(declaration, ifKeyword.WithLeadingTrivia(SyntaxFactory.TriviaList(SyntaxFactory.ParseLeadingTrivia("//This statement navigates down the syntax tree one level to extract the 'if' keyword").ElementAt(0), SyntaxFactory.EndOfLine("/n/r"))), document);
        }

        private async Task<Document> TrailingCheckIncorrectAsync(Document document, MethodDeclarationSyntax declaration, CancellationToken c)
        {
            SyntaxGenerator generator = SyntaxGenerator.GetGenerator(document);

            var ifBlockStatements = new SyntaxList<StatementSyntax>();
            if (declaration.Body.Statements[2].Kind() == SyntaxKind.IfStatement)
            {
                var ifDeclaration = declaration.Body.Statements[2] as IfStatementSyntax;
                var ifBlock = ifDeclaration.Statement as BlockSyntax;
                if (ifBlock != null)
                {
                    ifBlockStatements = ifBlock.Statements;
                }
            }

            StatementSyntax ifStatement = CodeFixNodeCreator.TriviaCheckHelper(generator, declaration.Body, ifBlockStatements) as StatementSyntax;

            var oldBlock = declaration.Body;
            var newBlock = declaration.Body.WithStatements(declaration.Body.Statements.Replace(declaration.Body.Statements[2], ifStatement));

            return await ReplaceNode(oldBlock, newBlock, document);
        }

        private async Task<Document> MissingKeywordAsync(Document document, MethodDeclarationSyntax declaration, CancellationToken c)
        {
            SyntaxGenerator generator = SyntaxGenerator.GetGenerator(document);

            var methodBlock = declaration.Body as BlockSyntax;
            var ifKeyword = CodeFixNodeCreator.KeywordHelper(generator, methodBlock) as StatementSyntax;
            var newBlock = methodBlock.AddStatements(ifKeyword.WithLeadingTrivia(SyntaxFactory.TriviaList(SyntaxFactory.ParseLeadingTrivia("//This statement navigates down the syntax tree one level to extract the 'if' keyword").ElementAt(0), SyntaxFactory.EndOfLine("/n/r"))));

            return await ReplaceNode(methodBlock, newBlock, document);
        }

        private async Task<Document> TrailingCheckMissingAsync(Document document, MethodDeclarationSyntax declaration, CancellationToken c)
        {
            SyntaxGenerator generator = SyntaxGenerator.GetGenerator(document);

            var ifBlockStatements = new SyntaxList<StatementSyntax>();
            StatementSyntax ifStatement = CodeFixNodeCreator.TriviaCheckHelper(generator, declaration.Body, ifBlockStatements) as StatementSyntax;

            var oldBlock = declaration.Body;
            var newBlock = declaration.Body.WithStatements(declaration.Body.Statements.Add(ifStatement));

            return await ReplaceNode(oldBlock, newBlock, document);
        }
        
        private async Task<Document> TrailingVarMissingAsync(Document document, MethodDeclarationSyntax declaration, CancellationToken c)
        {
            SyntaxGenerator generator = SyntaxGenerator.GetGenerator(document);

            var ifStatement = declaration.Body.Statements[2] as IfStatementSyntax;
            var localDeclaration = new SyntaxList<SyntaxNode>().Add(CodeFixNodeCreator.TriviaVarMissingHelper(generator, ifStatement));

            var oldBlock = ifStatement.Statement as BlockSyntax;
            var newBlock = oldBlock.WithStatements(localDeclaration);

            return await ReplaceNode(oldBlock, newBlock, document);
        }
        
        private async Task<Document> TrailingVarIncorrectAsync(Document document, MethodDeclarationSyntax declaration, CancellationToken c)
        {
            SyntaxGenerator generator = SyntaxGenerator.GetGenerator(document);

            var ifStatement = declaration.Body.Statements[2] as IfStatementSyntax;
            var localDeclaration = CodeFixNodeCreator.TriviaVarMissingHelper(generator, ifStatement) as LocalDeclarationStatementSyntax;

            var oldBlock = ifStatement.Statement as BlockSyntax;
            var oldStatement = oldBlock.Statements[0];
            var newStatements = oldBlock.Statements.Replace(oldStatement, localDeclaration);
            var newBlock = oldBlock.WithStatements(newStatements);

            return await ReplaceNode(oldBlock, newBlock, document);
        }

        private async Task<Document> TrailingKindCheckIncorrectAsync(Document document, IfStatementSyntax declaration, CancellationToken c)
        {
            SyntaxGenerator generator = SyntaxGenerator.GetGenerator(document);

            IfStatementSyntax ifStatement;
            var ifBlockStatements = new SyntaxList<SyntaxNode>();
            if (declaration.Parent.Parent.Kind() == SyntaxKind.MethodDeclaration)
            {
                ifStatement = declaration as IfStatementSyntax;
            }
            else
            {
                ifStatement = declaration.Parent.Parent as IfStatementSyntax;
                var ifBlock = declaration.Statement as BlockSyntax;
                if (ifBlock != null)
                {
                    ifBlockStatements = ifBlock.Statements;
                }
            }

            var newIfStatement = CodeFixNodeCreator.TriviaKindCheckHelper(generator, ifStatement, ifBlockStatements) as StatementSyntax;

            var oldBlock = ifStatement.Statement as BlockSyntax;
            var oldStatement = oldBlock.Statements[1];
            var newStatements = oldBlock.Statements.Replace(oldStatement, newIfStatement);
            var newBlock = oldBlock.WithStatements(newStatements);

            return await ReplaceNode(oldBlock, newBlock, document);
        }

        private async Task<Document> TrailingKindCheckMissingAsync(Document document, IfStatementSyntax declaration, CancellationToken c)
        {
            SyntaxGenerator generator = SyntaxGenerator.GetGenerator(document);

            var ifBlockStatements = new SyntaxList<SyntaxNode>();
            var newIfStatement = CodeFixNodeCreator.TriviaKindCheckHelper(generator, declaration, ifBlockStatements) as StatementSyntax;

            var oldBlock = declaration.Statement as BlockSyntax;
            var newBlock = oldBlock.AddStatements(newIfStatement);

            return await ReplaceNode(oldBlock, newBlock, document);
        }

        private async Task<Document> WhitespaceCheckIncorrectAsync(Document document, IfStatementSyntax declaration, CancellationToken c)
        {
            SyntaxGenerator generator = SyntaxGenerator.GetGenerator(document);

            IfStatementSyntax ifStatement;
            var ifBlockStatements = new SyntaxList<SyntaxNode>();

            if (declaration.Parent.Parent.Parent.Parent.Kind() == SyntaxKind.MethodDeclaration)
            {
                ifStatement = declaration as IfStatementSyntax;
            }
            else
            {
                ifStatement = declaration.Parent.Parent as IfStatementSyntax;
                var ifBlock = declaration.Statement as BlockSyntax;
                if (ifBlock != null)
                {
                    ifBlockStatements = ifBlock.Statements;
                }
            }

            var newIfStatement = CodeFixNodeCreator.WhitespaceCheckHelper(generator, ifStatement, ifBlockStatements) as StatementSyntax;

            var oldBlock = ifStatement.Statement as BlockSyntax;
            var oldStatement = oldBlock.Statements[0];
            var newStatement = oldBlock.Statements.Replace(oldStatement, newIfStatement);
            var newBlock = oldBlock.WithStatements(newStatement);

            return await ReplaceNode(oldBlock, newBlock, document);
        }

        private async Task<Document> WhitespaceCheckMissingAsync(Document document, IfStatementSyntax declaration, CancellationToken c)
        {
            SyntaxGenerator generator = SyntaxGenerator.GetGenerator(document);

            var ifBlockStatements = new SyntaxList<SyntaxNode>();
            var newIfStatement = new SyntaxList<SyntaxNode>().Add(CodeFixNodeCreator.WhitespaceCheckHelper(generator, declaration, ifBlockStatements) as StatementSyntax);

            var oldBlock = declaration.Statement as BlockSyntax;
            var newBlock = oldBlock.WithStatements(newIfStatement);

            return await ReplaceNode(oldBlock, newBlock, document);
        }

        private async Task<Document> ReturnIncorrectAsync(Document document, IfStatementSyntax declaration, CancellationToken c)
        {
            var generator = SyntaxGenerator.GetGenerator(document);

            IfStatementSyntax ifStatement;
            if (declaration.Parent.Parent.Parent.Parent.Parent.Parent.Kind() != SyntaxKind.MethodDeclaration)
            {
                ifStatement = declaration.Parent.Parent as IfStatementSyntax;
            }
            else
            {
                ifStatement = declaration;
            }

            var returnStatement = generator.ReturnStatement() as ReturnStatementSyntax;

            var oldBlock = ifStatement.Statement as BlockSyntax;
            var newStatements = oldBlock.Statements.Replace(oldBlock.Statements[0], returnStatement.WithLeadingTrivia(SyntaxFactory.TriviaList(SyntaxFactory.ParseLeadingTrivia("//If the analyzer is satisfied that there is only a single whitespace between 'if' and '(', it will return from this method without reporting a diagnostic").ElementAt(0), SyntaxFactory.EndOfLine("/n/r"))));
            var newBlock = oldBlock.WithStatements(newStatements);

            return await ReplaceNode(oldBlock, newBlock, document);
        }

        private async Task<Document> ReturnMissingAsync(Document document, IfStatementSyntax declaration, CancellationToken c)
        {
            var generator = SyntaxGenerator.GetGenerator(document);

            var returnStatements = new SyntaxList<SyntaxNode>().Add(generator.ReturnStatement().WithLeadingTrivia(SyntaxFactory.TriviaList(SyntaxFactory.ParseLeadingTrivia("//If the analyzer is satisfied that there is only a single whitespace between 'if' and '(', it will return from this method without reporting a diagnostic").ElementAt(0), SyntaxFactory.EndOfLine("/n/r"))));

            var oldBlock = declaration.Statement as BlockSyntax;
            var newBlock = oldBlock.WithStatements(returnStatements);

            return await ReplaceNode(oldBlock, newBlock, document);
        }

        class CodeFixNodeCreator
        {
            internal static SyntaxNode IfHelper(SyntaxGenerator generator, string name)
            {
                var type = SyntaxFactory.ParseTypeName("IfStatementSyntax");
                var expression = generator.IdentifierName(name);
                var memberAccessExpression = generator.MemberAccessExpression(expression, "Node");
                var initializer = generator.CastExpression(type, memberAccessExpression);
                var ifStatement = generator.LocalDeclarationStatement("ifStatement", initializer);

                return ifStatement;
            }

            internal static SyntaxNode KeywordHelper(SyntaxGenerator generator, BlockSyntax methodBlock)
            {
                var firstStatement = methodBlock.Statements[0] as LocalDeclarationStatementSyntax;
                var variableName = generator.IdentifierName(firstStatement.Declaration.Variables[0].Identifier.ValueText);
                var initializer = generator.MemberAccessExpression(variableName, "IfKeyword");
                var ifKeyword = generator.LocalDeclarationStatement("ifKeyword", initializer);

                return ifKeyword;
            }
            
            internal static SyntaxNode TriviaCheckHelper(SyntaxGenerator generator, BlockSyntax methodBlock, SyntaxList<StatementSyntax> ifBlockStatements)
            {
                var secondStatement = methodBlock.Statements[1] as LocalDeclarationStatementSyntax;

                var variableName = generator.IdentifierName(secondStatement.Declaration.Variables[0].Identifier.ValueText);
                var conditional = generator.MemberAccessExpression(variableName, "HasTrailingTrivia");
                var ifStatement = generator.IfStatement(conditional, ifBlockStatements);

                return ifStatement;
            }

            internal static SyntaxNode TriviaVarMissingHelper(SyntaxGenerator generator, IfStatementSyntax declaration)
            {
                var methodDecl = declaration.Parent.AncestorsAndSelf().OfType<MethodDeclarationSyntax>().First();
                var methodBlock = methodDecl.Body as BlockSyntax;
                var secondStatement = methodBlock.Statements[1] as LocalDeclarationStatementSyntax;

                var variableName = generator.IdentifierName(secondStatement.Declaration.Variables[0].Identifier.ValueText);

                var ifTrailing = generator.MemberAccessExpression(variableName, "TrailingTrivia");
                var fullVariable = generator.MemberAccessExpression(ifTrailing, "Last");
                var parameters = new SyntaxList<SyntaxNode>();
                var variableExpression = generator.InvocationExpression(fullVariable, parameters);

                var localDeclaration = generator.LocalDeclarationStatement("trailingTrivia", variableExpression);

                return localDeclaration;
            }

            internal static SyntaxNode TriviaKindCheckHelper(SyntaxGenerator generator, IfStatementSyntax ifStatement, SyntaxList<SyntaxNode> ifBlockStatements)
            {
                var ifOneBlock = ifStatement.Statement as BlockSyntax;

                var trailingTriviaDeclaration = ifOneBlock.Statements[0] as LocalDeclarationStatementSyntax;
                var trailingTrivia = generator.IdentifierName(trailingTriviaDeclaration.Declaration.Variables[0].Identifier.ValueText);
                var arguments = new SyntaxList<SyntaxNode>();
                var trailingTriviaKind = generator.InvocationExpression(generator.MemberAccessExpression(trailingTrivia, "Kind"), arguments);

                var whitespaceTrivia = generator.MemberAccessExpression(generator.IdentifierName("SyntaxKind"), "WhitespaceTrivia");

                var equalsExpression = generator.ValueEqualsExpression(trailingTriviaKind, whitespaceTrivia);

                var newIfStatement = generator.IfStatement(equalsExpression, ifBlockStatements);

                return newIfStatement;
            }

            internal static SyntaxNode WhitespaceCheckHelper(SyntaxGenerator generator, IfStatementSyntax ifStatement, SyntaxList<SyntaxNode> ifBlockStatements)
            {
                var ifOneBlock = ifStatement.Parent as BlockSyntax;
                var ifTwoBlock = ifStatement.Statement as BlockSyntax;

                var trailingTriviaDeclaration = ifOneBlock.Statements[0] as LocalDeclarationStatementSyntax;
                var trailingTrivia = generator.IdentifierName(trailingTriviaDeclaration.Declaration.Variables[0].Identifier.ValueText);
                var arguments = new SyntaxList<SyntaxNode>();

                var trailingTriviaToString = generator.InvocationExpression(generator.MemberAccessExpression(trailingTrivia, "ToString"), arguments);
                var rightSide = generator.LiteralExpression(" ");
                var equalsExpression = generator.ValueEqualsExpression(trailingTriviaToString, rightSide);

                var newIfStatement = generator.IfStatement(equalsExpression, ifBlockStatements);

                return newIfStatement;
            }

            internal static SyntaxNode BuildInitialize(SyntaxGenerator generator, INamedTypeSymbol notImplementedException, SyntaxList<StatementSyntax> statements, string name)
            {
                var type = SyntaxFactory.ParseTypeName("AnalysisContext");
                var parameters = new[] { generator.ParameterDeclaration(name, type) };

                if (notImplementedException != null)
                {
                    statements = statements.Add(generator.ThrowStatement(generator.ObjectCreationExpression(notImplementedException)) as StatementSyntax);
                }

                var initializeDeclaration = generator.MethodDeclaration("Initialize", parameters: parameters, accessibility: Accessibility.Public, modifiers: DeclarationModifiers.Override, statements: statements);
                return initializeDeclaration;
            }

            internal static SyntaxNode NewIdCreator(SyntaxGenerator generator, string fieldName, SyntaxNode initializer)
            {
                SyntaxNode newField = generator.FieldDeclaration(
                    fieldName,
                    generator.TypeExpression(SpecialType.System_String),
                    Accessibility.Public,
                    DeclarationModifiers.Const,
                    initializer);

                return newField;
            }

            //creates the diagnostic location statement
            internal static SyntaxNode CreateLocation(SyntaxGenerator generator, string ifStatementIdentifier, string spanIdentifier)
            {
                string name = "diagnosticLocation";
                SyntaxNode memberIdentifier = generator.IdentifierName("Location");
                SyntaxNode memberName = generator.IdentifierName("Create");
                SyntaxNode expression = generator.MemberAccessExpression(memberIdentifier, memberName);

                SyntaxList<SyntaxNode> arguments = new SyntaxList<SyntaxNode>();

                var treeIdentifier = generator.IdentifierName(ifStatementIdentifier);
                var treeArgExpression = generator.MemberAccessExpression(treeIdentifier, "SyntaxTree");
                var treeArg = generator.Argument(treeArgExpression);

                var spanArgIdentifier = generator.IdentifierName(spanIdentifier);
                var spanArg = generator.Argument(spanArgIdentifier);

                arguments = arguments.Add(treeArg);
                arguments = arguments.Add(spanArg);

                SyntaxNode initializer = generator.InvocationExpression(expression, arguments);
                SyntaxNode localDeclaration = generator.LocalDeclarationStatement(name, initializer);

                return localDeclaration;
            }

            //creates the diagnostic span statement
            internal static SyntaxNode CreateSpan(SyntaxGenerator generator, string startIdentifier, string endIdentifier)
            {
                string name = "diagnosticSpan";
                SyntaxNode memberIdentifier = generator.IdentifierName("TextSpan");
                SyntaxNode memberName = generator.IdentifierName("FromBounds");
                SyntaxNode expression = generator.MemberAccessExpression(memberIdentifier, memberName);

                SyntaxList<SyntaxNode> arguments = new SyntaxList<SyntaxNode>();

                var startSpanIdentifier = generator.IdentifierName(startIdentifier);
                var endSpanIdentifier = generator.IdentifierName(endIdentifier);

                arguments = arguments.Add(startSpanIdentifier);
                arguments = arguments.Add(endSpanIdentifier);

                SyntaxNode initializer = generator.InvocationExpression(expression, arguments);
                SyntaxNode localDeclaration = generator.LocalDeclarationStatement(name, initializer);

                return localDeclaration;
            }

            //creates an end or start span statement
            internal static SyntaxNode CreateEndOrStartSpan(SyntaxGenerator generator, string identifierString, string variableName)
            {
                SyntaxNode identifier = generator.IdentifierName(identifierString);

                SyntaxNode initializer = generator.MemberAccessExpression(identifier, "SpanStart");

                SyntaxNode localDeclaration = generator.LocalDeclarationStatement(variableName, initializer);

                return localDeclaration;
            }

            //creates the open parenthesis statement
            internal static SyntaxNode CreateOpenParen(SyntaxGenerator generator, string expressionString)
            {
                string name = "openParen";

                var expression = generator.IdentifierName(expressionString);

                var initializer = generator.MemberAccessExpression(expression, "OpenParenToken");
                SyntaxNode localDeclaration = generator.LocalDeclarationStatement(name, initializer);

                return localDeclaration;
            }

            internal static SyntaxNode CreateDiagnostic(SyntaxGenerator generator, string locationName, string ruleName)
            {
                var identifier = generator.IdentifierName("Diagnostic");
                var expression = generator.MemberAccessExpression(identifier, "Create");

                SyntaxList<SyntaxNode> arguments = new SyntaxList<SyntaxNode>();

                var ruleExpression = generator.IdentifierName(ruleName);
                var ruleArg = generator.Argument(ruleExpression);

                var locationExpression = generator.IdentifierName(locationName);
                var locationArg = generator.Argument(locationExpression);

                arguments = arguments.Add(ruleArg);
                arguments = arguments.Add(locationArg);

                string name = "diagnostic";
                var initializer = generator.InvocationExpression(expression, arguments);
                SyntaxNode localDeclaration = generator.LocalDeclarationStatement(name, initializer);

                return localDeclaration;
            }

            internal static string GetFirstRuleName(ClassDeclarationSyntax declaration)
            {
                SyntaxList<MemberDeclarationSyntax> members = declaration.Members;
                FieldDeclarationSyntax rule = null;

                foreach (var member in members)
                {
                    rule = member as FieldDeclarationSyntax;
                    if (rule != null && rule.Declaration.Type.ToString() == "DiagnosticDescriptor")
                    {
                        break;
                    }
                }

                return rule.Declaration.Variables[0].Identifier.Text;
            }

            internal static MethodDeclarationSyntax GetAnalysis(ClassDeclarationSyntax declaration)
            {
                SyntaxList<MemberDeclarationSyntax> members = declaration.Members;
                MethodDeclarationSyntax analysis = null;

                foreach (var member in members)
                {
                    analysis = member as MethodDeclarationSyntax;
                    if (analysis != null && analysis.Identifier.Text != "Initialize")
                    {
                        break;
                    }
                }

                return analysis;
            }

            internal static SyntaxNode CreateDiagnosticReport(SyntaxGenerator generator, string argumentName, string contextName)
            {
                var argumentExpression = generator.IdentifierName(argumentName);
                var argument = generator.Argument(argumentExpression);

                var identifier = generator.IdentifierName(contextName);
                var memberExpression = generator.MemberAccessExpression(identifier, "ReportDiagnostic");
                var expression = generator.InvocationExpression(memberExpression, argument);

                SyntaxNode expressionStatement = generator.ExpressionStatement(expression);
                return expressionStatement;
            }

            internal static FieldDeclarationSyntax CreateEmptyRule(SyntaxGenerator generator, string idName="Change me to the name of the above constant", string titleDefault="Enter a title for this diagnostic", string messageDefault="Enter a message to be displayed with this diagnostic",
                                                                    string categoryDefault="Enter a category for this diagnostic (e.g. Formatting)", ExpressionSyntax severityDefault=null, ExpressionSyntax enabledDefault=null)
            {
                if (severityDefault == null)
                {
                    severityDefault = generator.DefaultExpression(SyntaxFactory.ParseTypeName("DiagnosticSeverity")) as ExpressionSyntax;
                }

                if (enabledDefault == null)
                {
                    enabledDefault = generator.DefaultExpression(generator.TypeExpression(SpecialType.System_Boolean)) as ExpressionSyntax;
                }

                var type = SyntaxFactory.ParseTypeName("DiagnosticDescriptor");

                var arguments = new SyntaxNode[6];

                var id = generator.LiteralExpression(idName);
                var idArg = generator.Argument("id", RefKind.None, id);
                arguments[0] = idArg;

                var title = generator.LiteralExpression(titleDefault);
                var titleArg = generator.Argument("title", RefKind.None, title);
                arguments[1] = titleArg;

                var message = generator.LiteralExpression(messageDefault);
                var messageArg = generator.Argument("messageFormat", RefKind.None, message);
                arguments[2] = messageArg;

                var category = generator.LiteralExpression(categoryDefault);
                var categoryArg = generator.Argument("category", RefKind.None, category);
                arguments[3] = categoryArg;

                var defaultSeverityArg = generator.Argument("defaultSeverity", RefKind.None, severityDefault);
                arguments[4] = defaultSeverityArg;

                var enabledArg = generator.Argument("isEnabledByDefault", RefKind.None, enabledDefault);
                arguments[5] = enabledArg;

                var initializer = generator.ObjectCreationExpression(type, arguments);

                var rule = generator.FieldDeclaration("spacingRule", type, accessibility: Accessibility.Internal, modifiers: DeclarationModifiers.Static, initializer: initializer) as FieldDeclarationSyntax;
                return rule;
            }

            internal static PropertyDeclarationSyntax CreateSupportedDiagnostics(SyntaxGenerator generator, INamedTypeSymbol notImplementedException)
            {
                var type = SyntaxFactory.ParseTypeName("ImmutableArray<DiagnosticDescriptor>");
                var modifiers = DeclarationModifiers.Override;

                SyntaxList<SyntaxNode> getAccessorStatements = new SyntaxList<SyntaxNode>();

                SyntaxNode throwStatement = generator.ThrowStatement(generator.ObjectCreationExpression(notImplementedException));
                getAccessorStatements = getAccessorStatements.Add(throwStatement);

                var propertyDeclaration = generator.PropertyDeclaration("SupportedDiagnostics", type, accessibility: Accessibility.Public, modifiers: modifiers, getAccessorStatements: getAccessorStatements) as PropertyDeclarationSyntax;
                propertyDeclaration = propertyDeclaration.RemoveNode(propertyDeclaration.AccessorList.Accessors[1], 0);

                return propertyDeclaration;
            }

            internal static ArgumentSyntax CreateSyntaxKindIfStatement(SyntaxGenerator generator)
            {
                var syntaxKind = generator.IdentifierName("SyntaxKind");
                var expression = generator.MemberAccessExpression(syntaxKind, "IfStatement");
                var argument = generator.Argument(expression) as ArgumentSyntax;
                return argument;
            }

            internal static SyntaxNode CreateRegister(SyntaxGenerator generator, MethodDeclarationSyntax declaration, string methodName)
            {
                SyntaxNode argument1 = generator.IdentifierName(methodName);
                SyntaxNode argument2 = generator.MemberAccessExpression(generator.IdentifierName("SyntaxKind"), "IfStatement");
                SyntaxList<SyntaxNode> arguments = new SyntaxList<SyntaxNode>().Add(argument1).Add(argument2);

                SyntaxNode expression = generator.IdentifierName(declaration.ParameterList.Parameters[0].Identifier.ValueText);
                SyntaxNode memberAccessExpression = generator.MemberAccessExpression(expression, "RegisterSyntaxNodeAction");
                SyntaxNode invocationExpression = generator.InvocationExpression(memberAccessExpression, arguments);

                return invocationExpression;
            }

            internal static SyntaxNode CreateAnalysisMethod(SyntaxGenerator generator, string methodName, SemanticModel semanticModel)
            {
                var type = SyntaxFactory.ParseTypeName("SyntaxNodeAnalysisContext");
                var parameters = new[] { generator.ParameterDeclaration("context", type) };
                SyntaxList<SyntaxNode> statements = new SyntaxList<SyntaxNode>();
                INamedTypeSymbol notImplementedException = semanticModel.Compilation.GetTypeByMetadataName("System.NotImplementedException");
                statements = statements.Add(generator.ThrowStatement(generator.ObjectCreationExpression(notImplementedException)));

                SyntaxNode newMethodDeclaration = generator.MethodDeclaration(methodName, parameters: parameters, accessibility: Accessibility.Private, statements: statements);
                return newMethodDeclaration;
            }
        }
    }
}<|MERGE_RESOLUTION|>--- conflicted
+++ resolved
@@ -669,13 +669,9 @@
                 }
             }
 
-<<<<<<< HEAD
-            SyntaxNode statement = CodeFixNodeCreator.CreateRegister(generator, declaration.Parent.Parent.Parent as MethodDeclarationSyntax);
-            SyntaxNode expression = generator.ExpressionStatement(statement);
-=======
             string methodName = "AnalyzeIfStatement";
             SyntaxNode statement = CodeFixNodeCreator.CreateRegister(generator, declaration.Parent.Parent.Parent as MethodDeclarationSyntax, methodName);
->>>>>>> 494c368b
+            SyntaxNode expression = generator.ExpressionStatement(statement);
 
             return await ReplaceNode(declaration.Parent, expression.WithLeadingTrivia(SyntaxFactory.TriviaList(SyntaxFactory.ParseLeadingTrivia("//Calls the method (first argument) to perform analysis whenever this is a change to a SyntaxNode of kind IfStatement").ElementAt(0), SyntaxFactory.EndOfLine("/n/r"))), document);
         }
@@ -1045,17 +1041,10 @@
         {
             SyntaxGenerator generator = SyntaxGenerator.GetGenerator(document);
 
-<<<<<<< HEAD
-            SyntaxNode invocationExpression = CodeFixNodeCreator.CreateRegister(generator, declaration);
-            SyntaxList<SyntaxNode> statements = new SyntaxList<SyntaxNode>().Add(invocationExpression.WithLeadingTrivia(SyntaxFactory.TriviaList(SyntaxFactory.ParseLeadingTrivia("//Calls the method (first argument) to perform analysis whenever this is a change to a SyntaxNode of kind IfStatement").ElementAt(0), SyntaxFactory.EndOfLine("/n/r"))));
-            
-            SyntaxNode newMethod = generator.MethodDeclaration("Initialize", declaration.ParameterList.Parameters, accessibility: Accessibility.Public, modifiers: DeclarationModifiers.Override, statements: statements);
-=======
             string methodName = "AnalyzeIfStatement";
             SyntaxNode invocationExpression = CodeFixNodeCreator.CreateRegister(generator, declaration, methodName);
-            SyntaxList<SyntaxNode> statements = new SyntaxList<SyntaxNode>().Add(invocationExpression);
+            SyntaxList<SyntaxNode> statements = new SyntaxList<SyntaxNode>().Add(invocationExpression.WithLeadingTrivia(SyntaxFactory.TriviaList(SyntaxFactory.ParseLeadingTrivia("//Calls the method (first argument) to perform analysis whenever this is a change to a SyntaxNode of kind IfStatement").ElementAt(0), SyntaxFactory.EndOfLine("/n/r"))));
             SyntaxNode newInitializeMethod = generator.MethodDeclaration("Initialize", declaration.ParameterList.Parameters, accessibility: Accessibility.Public, modifiers: DeclarationModifiers.Override, statements: statements);
->>>>>>> 494c368b
 
             ClassDeclarationSyntax classDeclaration = declaration.Parent as ClassDeclarationSyntax;
             ClassDeclarationSyntax newClassDecl = classDeclaration.ReplaceNode(declaration, newInitializeMethod);
